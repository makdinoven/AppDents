from sys import prefix
from fastapi import FastAPI
from app.models.models import Base
from app.db.database import engine
<<<<<<< HEAD
from app.api import test, users, landings, authors, courses, payments, parser
from fastapi.middleware.cors import  CORSMiddleware
=======
from app.api import test, users, landings, authors, courses, payments
from fastapi.middleware.cors import CORSMiddleware
from .db.database import init_db

>>>>>>> 2ff39972

def create_app() -> FastAPI:
    app = FastAPI()

    app.add_middleware(
        CORSMiddleware,
        allow_origins=["*"],
        allow_credentials=True,
        allow_methods=["*"],
        allow_headers=["*"],
    )

    # Подключаем роуты
    app.include_router(test.router, prefix="")
    app.include_router(users.router, prefix="/users", tags=["Users"])
    app.include_router(landings.router, prefix="/landings", tags=["Landing"])
    app.include_router(authors.router, prefix="/authors", tags=["Authors"])
    app.include_router(courses.router, prefix="/courses", tags=["Courses"])
    app.include_router(payments.router, prefix="/payments", tags=["Payments"])
    app.include_router(parser.router, prefix="/parser", tags=["Parser"])

    @app.on_event("startup")
    async def startup_event():
        init_db()

    return app

app = create_app()<|MERGE_RESOLUTION|>--- conflicted
+++ resolved
@@ -2,15 +2,10 @@
 from fastapi import FastAPI
 from app.models.models import Base
 from app.db.database import engine
-<<<<<<< HEAD
-from app.api import test, users, landings, authors, courses, payments, parser
-from fastapi.middleware.cors import  CORSMiddleware
-=======
 from app.api import test, users, landings, authors, courses, payments
 from fastapi.middleware.cors import CORSMiddleware
 from .db.database import init_db
 
->>>>>>> 2ff39972
 
 def create_app() -> FastAPI:
     app = FastAPI()
@@ -30,7 +25,6 @@
     app.include_router(authors.router, prefix="/authors", tags=["Authors"])
     app.include_router(courses.router, prefix="/courses", tags=["Courses"])
     app.include_router(payments.router, prefix="/payments", tags=["Payments"])
-    app.include_router(parser.router, prefix="/parser", tags=["Parser"])
 
     @app.on_event("startup")
     async def startup_event():
