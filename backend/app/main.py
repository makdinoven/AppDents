
from fastapi import FastAPI
from .api_v2 import users, courses, landings, authors, photo, stripe, wallet, boomstream_migration, cart, helpers, \
<<<<<<< HEAD
    health_checkers, smart_validations, clip_generator, slider, books, book_admin, media, search, book_metadata, \
    ad_control, book_ad_control, policy
=======
    health_checkers, smart_validations, clip_generator, slider, books, search, summary_generator, ad_control, \
    video_repair
>>>>>>> 624c3d3d
from fastapi.middleware.cors import CORSMiddleware

from .db.database import init_db
from .services_v2 import wallet_service


def create_app() -> FastAPI:
    app = FastAPI()

    app.add_middleware(
        CORSMiddleware,
        allow_origins=["*"],
        allow_credentials=True,
        allow_methods=["*"],
        allow_headers=["*"],
    )
    app.include_router(users.router, prefix="/api/users", tags=["users"])
    app.include_router(courses.router, prefix="/api/courses", tags=["courses"])
    app.include_router(landings.router, prefix="/api/landings", tags=["landings"])
    app.include_router(authors.router, prefix="/api/authors", tags=["authors"])
    app.include_router(photo.router, prefix="/api/photo", tags=["photo"])
    app.include_router(media.router, prefix="/api/media", tags=["media"])
    app.include_router(stripe.router, prefix="/api/stripe", tags=["stripe"])
    app.include_router(wallet.router, prefix="/api/wallet", tags=["wallet"])
    app.include_router(cart.router, prefix="/api/cart", tags=["cart"])
    app.include_router(books.router, prefix="/api/books", tags=["books"])
    app.include_router(book_admin.router, prefix="/api/book_admin", tags=["book_admin"])
    app.include_router(book_metadata.router, prefix="/api/book-metadata", tags=["book_metadata"])
    app.include_router(slider.router, prefix="/api/slider", tags=["slider"])
    app.include_router(clip_generator.router, prefix="/api/clip_generator", tags=["clip_generator"])
    app.include_router(smart_validations.router, prefix="/api/validations", tags=["smart_validations"])

    app.include_router(boomstream_migration.router, prefix="/api/boomstream", tags=["boomstream"])

    app.include_router(helpers.router, prefix="/api/helpers", tags=["helpers"])

    app.include_router(health_checkers.router, prefix="/api/healthcheckers", tags=["Health Checkers"])
    app.include_router(search.router, prefix="/api/search", tags=["search"])
    app.include_router(ad_control.router, prefix="/api/ad_control", tags=["Ad-Control"])
<<<<<<< HEAD
    app.include_router(book_ad_control.router, prefix="/api/book_ad_control", tags=["Book Ad Analytics"])
    app.include_router(policy.router, prefix="/api/policy", tags=["Policy"])

=======
    app.include_router(video_repair.router, prefix="/api/video_help", tags=["Video help"])
>>>>>>> 624c3d3d


    @app.on_event("startup")
    def on_startup():
        init_db()

    return app



app = create_app()<|MERGE_RESOLUTION|>--- conflicted
+++ resolved
@@ -1,13 +1,10 @@
 
 from fastapi import FastAPI
 from .api_v2 import users, courses, landings, authors, photo, stripe, wallet, boomstream_migration, cart, helpers, \
-<<<<<<< HEAD
     health_checkers, smart_validations, clip_generator, slider, books, book_admin, media, search, book_metadata, \
     ad_control, book_ad_control, policy
-=======
     health_checkers, smart_validations, clip_generator, slider, books, search, summary_generator, ad_control, \
     video_repair
->>>>>>> 624c3d3d
 from fastapi.middleware.cors import CORSMiddleware
 
 from .db.database import init_db
@@ -47,13 +44,11 @@
     app.include_router(health_checkers.router, prefix="/api/healthcheckers", tags=["Health Checkers"])
     app.include_router(search.router, prefix="/api/search", tags=["search"])
     app.include_router(ad_control.router, prefix="/api/ad_control", tags=["Ad-Control"])
-<<<<<<< HEAD
+    app.include_router(video_repair.router, prefix="/api/video_help", tags=["Video help"])
+    app.include_router(ad_control.router, prefix="/api/ad_control", tags=["Ad-Control"])
     app.include_router(book_ad_control.router, prefix="/api/book_ad_control", tags=["Book Ad Analytics"])
     app.include_router(policy.router, prefix="/api/policy", tags=["Policy"])
 
-=======
-    app.include_router(video_repair.router, prefix="/api/video_help", tags=["Video help"])
->>>>>>> 624c3d3d
 
 
     @app.on_event("startup")
