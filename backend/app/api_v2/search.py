--- conflicted
+++ resolved
@@ -9,10 +9,6 @@
 from ..services_v2.search_service import search_everything
 from ..schemas_v2.search import SearchResponse, SearchTypeEnum
 from ..models.models_v2 import SearchQuery
-<<<<<<< HEAD
-from ..core.search_analytics import send_search_to_analytics
-=======
->>>>>>> dd09a031
 
 router = APIRouter()
 
@@ -113,17 +109,4 @@
     db.commit()
     db.refresh(record)
 
-<<<<<<< HEAD
-    # 5. Отправляем финальный вариант в аналитику
-    try:
-        send_search_to_analytics(
-            query=record.query,
-            path=record.path,
-            created_at=record.created_at,
-        )
-    except Exception:
-        pass
-
-=======
->>>>>>> dd09a031
     return result