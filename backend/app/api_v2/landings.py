--- conflicted
+++ resolved
@@ -3,39 +3,32 @@
 import logging
 from datetime import datetime, timedelta, time, date
 
-<<<<<<< HEAD
 from fastapi import APIRouter, Depends, Query, status, HTTPException, Request
 from sqlalchemy import or_
-=======
 from fastapi import APIRouter, Depends, Query, status, HTTPException, Request, Body
 from pydantic import BaseModel
 from sqlalchemy import or_, func
->>>>>>> 624c3d3d
 from sqlalchemy.orm import Session, selectinload
 from typing import List, Optional, Dict
 from ..db.database import get_db
 from ..dependencies.auth import get_current_user, get_current_user_optional
 from ..dependencies.role_checker import require_roles
-from ..models.models_v2 import User, Tag, Landing, Author, LandingVisit
+from ..models.models_v2 import User, Tag, Landing, Author, LandingVisit, Purchase, LandingAdPeriod
 from ..schemas_v2.author import AuthorResponse
 
 from ..services_v2.landing_service import get_landing_detail, create_landing, update_landing, \
     delete_landing, get_landing_cards, get_top_landings_by_sales, \
     get_purchases_by_language, get_landing_cards_pagination, list_landings_paginated, search_landings_paginated, \
     track_ad_visit, get_recommended_landing_cards, get_personalized_landing_cards, get_purchases_by_language_per_day, \
-<<<<<<< HEAD
     open_ad_period_if_needed, AD_TTL
 from ..schemas_v2.landing import LandingListResponse, LandingDetailResponse, LandingCreate, LandingUpdate, \
+    get_sales_totals, open_ad_period_if_needed, AD_TTL
+from ..schemas_v2.landing import LandingListResponse, LandingDetailResponse, LandingCreate, LandingUpdate, TagResponse, \
     LandingSearchResponse, LandingCardsResponse, LandingItemResponse, LandingCardsResponsePaginations, \
     LandingListPageResponse, LangEnum, FreeAccessRequest
 from pydantic import BaseModel
 from ..schemas_v2.common import TagResponse
-=======
-    get_sales_totals, open_ad_period_if_needed, AD_TTL
-from ..schemas_v2.landing import LandingListResponse, LandingDetailResponse, LandingCreate, LandingUpdate, TagResponse, \
-    LandingSearchResponse, LandingCardsResponse, LandingItemResponse, LandingCardsResponsePaginations, \
     LandingListPageResponse, LangEnum, FreeAccessRequest, TrackAdIn
->>>>>>> 624c3d3d
 from ..services_v2.preview_service import get_or_schedule_preview
 from ..services_v2.user_service import add_partial_course_to_user, create_access_token, create_user, \
     generate_random_password, get_user_by_email
@@ -565,25 +558,21 @@
 
     return {"total": total, "daily": daily}
 
+SortBy = Literal["sales", "created_at"]
+SortDir = Literal["asc", "desc"]
+
 @router.get("/most-popular")
 def most_popular_landings(
     language: Optional[str] = Query(None),
     limit: int = Query(10, gt=0, le=500),
-    start_date: Optional[date] = Query(
-        None, description="Начало периода (YYYY-MM-DD)"
-    ),
-    end_date: Optional[date] = Query(
-        None, description="Конец периода (YYYY-MM-DD, включительно)"
-    ),
+    start_date: Optional[date] = Query(None, description="Начало периода (YYYY-MM-DD)"),
+    end_date:   Optional[date] = Query(None, description="Конец периода (YYYY-MM-DD, включительно)"),
+    sort_by: str = Query("sales", description="Поле сортировки: sales | created_at"),
+    sort_dir: str = Query("desc", description="Направление: asc | desc"),
     db: Session = Depends(get_db),
     current_admin: User = Depends(require_roles("admin"))
 ):
-    """
-    • Если нет дат — используется агрегированное поле sales_count.
-    • Если есть только start_date — все продажи от start_date до сегодня.
-    • Если есть обе даты — все продажи за каждый день от start_date до end_date включительно.
-    • end_date без start_date — ошибка.
-    """
+    # нормализуем даты как раньше
     if not start_date and not end_date:
         sd, ed = None, None
     elif start_date and not end_date:
@@ -596,28 +585,31 @@
             detail="Если указываете end_date, нужно обязательно передать start_date."
         )
 
+    # список
     rows = get_top_landings_by_sales(
         db=db,
         language=language,
         limit=limit,
         start_date=sd,
         end_date=ed,
-    )
-
-    return [
+        sort_by=sort_by,
+        sort_dir=sort_dir,
+    )
+
+    items = [
         {
             "id": l.id,
             "landing_name": l.landing_name,
             "slug": l.page_name,
-            "sales_count": sales,
+            "sales_count": int(sales or 0),
+            "ad_sales_count": int(ad_sales_count or 0),
             "language": l.language,
             "in_advertising": l.in_advertising,
+            "created_at": l.created_at.isoformat() if getattr(l, "created_at", None) else None,
         }
-        for l, sales in rows
+        for (l, sales, ad_sales_count) in rows
     ]
 
-<<<<<<< HEAD
-=======
     # totals по тем же фильтрам (датам/языку)
     totals = get_sales_totals(
         db=db,
@@ -635,7 +627,6 @@
     xfwd = request.headers.get("x-forwarded-for", "")
     return (xfwd.split(",")[0].strip() if xfwd else request.client.host)
 
->>>>>>> 624c3d3d
 @router.post("/track-ad/{slug}")
 def track_ad(slug: str,
              request: Request,
@@ -651,58 +642,6 @@
     ip = _client_ip(request)
     track_ad_visit(db=db, landing_id=landing.id, fbp=fbp, fbc=fbc, ip=ip)
     return {"ok": True}
-
-
-class VisitIn(BaseModel):
-    from_ad: bool = False
-
-
-@router.post("/{landing_id}/visit", status_code=201)
-def track_landing_visit(
-    landing_id: int,
-    payload: VisitIn | None = None,
-    db: Session = Depends(get_db),
-):
-    """
-    Отслеживает визит на курсовой лендинг.
-    Если from_ad=True и реклама включена, продлевает TTL и открывает период.
-    """
-    exists = db.query(Landing.id).filter(Landing.id == landing_id).first()
-    if not exists:
-        raise HTTPException(status_code=404, detail="Landing not found")
-
-    payload = payload or VisitIn()
-    from_ad = bool(payload.from_ad)
-
-    # 1) фиксируем визит (только в landing_visits)
-    db.add(LandingVisit(
-        landing_id=landing_id,
-        from_ad=from_ad,
-    ))
-
-    # 2) если визит рекламный — продлеваем TTL ТОЛЬКО если реклама уже включена
-    if from_ad:
-        now = datetime.utcnow()
-        landing = (
-            db.query(Landing)
-              .filter(Landing.id == landing_id)
-              .with_for_update()
-              .first()
-        )
-        if landing and landing.in_advertising:
-            # гарантируем открытый период, если вдруг его нет
-            open_ad_period_if_needed(db, landing_id, started_by=None)
-
-            # продлеваем TTL
-            new_ttl = now + AD_TTL
-            if not landing.ad_flag_expires_at or landing.ad_flag_expires_at < new_ttl:
-                landing.ad_flag_expires_at = new_ttl
-
-        # ВАЖНО: если in_advertising == False, НИЧЕГО не включаем и не трогаем период/TTL
-
-    db.commit()
-    return {"ok": True}
-
 
 @router.post("/free-access/{landing_id}")
 def grant_free_access(
@@ -867,8 +806,6 @@
         sort=sort,
         language=language,
     )
-<<<<<<< HEAD
-=======
 class VisitIn(BaseModel):
     from_ad: bool = False
 
@@ -1270,5 +1207,4 @@
             "purchases":     _fill_series(start_dt, end_dt, gran, purchase_map),
             "ad_purchases":  _fill_series(start_dt, end_dt, gran, ad_purchase_map),
         }
-    }
->>>>>>> 624c3d3d
+    }