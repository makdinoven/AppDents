--- conflicted
+++ resolved
@@ -100,14 +100,8 @@
     __tablename__ = "courses"
 
     id = Column(Integer, primary_key=True, index=True)
-<<<<<<< HEAD
-    title = Column(String(255), nullable=False)
-    description = Column(String(255))
-    price = Column(Numeric(10, 2), nullable=False, default=0.00)
-=======
     name = Column(String(255), nullable=False)     # Название курса
     description = Column(Text, nullable=True)
->>>>>>> ba7d3fa2
 
     # Связь "Course -> Section" (один курс -> много секций)
     sections = relationship(
