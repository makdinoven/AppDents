--- conflicted
+++ resolved
@@ -8,10 +8,7 @@
 from ..db.database import SessionLocal
 from ..models.models_v2 import Cart, User
 from ..utils.email_sender import send_big_cart_reminder_email
-<<<<<<< HEAD
-=======
 from ..utils.user_language import get_user_preferred_language
->>>>>>> dd09a031
 
 
 # через сколько часов после изменения корзины можно слать ПЕРВОЕ письмо
