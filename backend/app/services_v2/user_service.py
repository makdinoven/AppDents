import secrets
from datetime import datetime, timedelta
from math import ceil
from typing import Optional, Dict, Any, List

from jose import jwt, JWTError
from passlib.context import CryptContext
from sqlalchemy import delete, func, cast, Date
from sqlalchemy.orm import Session, aliased
from fastapi import HTTPException, status

from ..core.config import settings
<<<<<<< HEAD
from ..models.models_v2 import User, Course, Purchase, users_courses, WalletTxTypes, WalletTransaction, CartItem, Cart, PurchaseSource
=======
from ..models.models_v2 import User, Course, Purchase, users_courses, WalletTxTypes, WalletTransaction, CartItem, Cart, \
    PurchaseSource, FreeCourseAccess
>>>>>>> 30c773f0
from ..schemas_v2.user import TokenData, UserUpdateFull
from ..utils.email_sender import send_recovery_email

pwd_context = CryptContext(schemes=["bcrypt"], deprecated="auto")

def hash_password(password: str) -> str:
    return pwd_context.hash(password)

def verify_password(plain_password: str, password: str) -> bool:
    return pwd_context.verify(plain_password, password)

def generate_random_password() -> str:
    """Генерирует короткий случайный пароль."""
    return secrets.token_urlsafe(8)

def generate_unique_referral_code(db: Session) -> str:
    """Базовое URL-safe кодирование — 8 символов хватит."""
    while True:
        code = secrets.token_urlsafe(6)[:8]
        if not db.query(User).filter(User.referral_code == code).first():
            return code

def credit_balance(
    db: Session, user_id: int,
    amount: float,
    tx_type: WalletTxTypes,
    meta: dict | None = None
) -> None:
    user = db.query(User).get(user_id)
    if not user:
        raise ValueError(f"User {user_id} not found for wallet credit")
    user.balance += amount
    db.add(
        WalletTransaction(
            user_id=user_id,
            amount=amount,
            type=tx_type,
            meta=meta or {}
        )
    )
    db.commit()

def create_user(db: Session, email: str, password: str, role: str = "user", invited_by: Optional[User] = None) -> User:
    user = User(
        email=email,
        password=hash_password(password),
        role=role,
        invited_by_id=invited_by.id if invited_by else None,
    )
    user.referral_code = generate_unique_referral_code(db)
    db.add(user)
    db.commit()
    db.refresh(user)
    return user

def get_user_by_email(db: Session, email: str) -> Optional[User]:
    return db.query(User).filter(User.email == email).first()

def get_user_by_id(db: Session, user_id: int) -> Optional[User]:
    return db.query(User).filter(User.id == user_id).first()

def create_access_token(data: dict, expires_delta: int = None) -> str:
    to_encode = data.copy()
    if expires_delta is not None:
        expire = datetime.utcnow() + timedelta(minutes=expires_delta)
    else:
        expire = datetime.utcnow() + timedelta(minutes=settings.ACCESS_TOKEN_EXPIRE_MINUTES)
    to_encode.update({"exp": expire})
    encoded_jwt = jwt.encode(
        to_encode,
        settings.SECRET_KEY,
        algorithm=settings.ALGORITHM
    )
    return encoded_jwt

def decode_access_token(token: str) -> TokenData:
    try:
        payload = jwt.decode(token, settings.SECRET_KEY, algorithms=[settings.ALGORITHM])
        user_id: int = payload.get("user_id")
        if user_id is None:
            raise JWTError("No user_id in token")
        return TokenData(user_id=user_id)
    except JWTError as e:
        raise e

def authenticate_user(db: Session, email: str, password: str) -> Optional[User]:
    user = get_user_by_email(db, email)
    if not user:
        return None
    if not verify_password(password, user.password):
        return None
    return user

def search_users_by_email(db: Session, email_query: str) -> list[User]:
    return db.query(User).filter(User.email.ilike(f"%{email_query}%")).all()

def update_user_role(db: Session, user_id: int, new_role: str) -> User:
    user = get_user_by_id(db, user_id)
    if not user:
        raise HTTPException(
            status_code=status.HTTP_404_NOT_FOUND,
            detail={"error": {
                "code": "USER_NOT_FOUND",
                "message": "User not found",
                "translation_key": "error.user_not_found",
                "params": {"user_id": user_id}
            }}
        )
    user.role = new_role
    db.commit()
    db.refresh(user)
    return user

def update_user_password(db: Session, user_id: int, new_password: str, region: str = "EN") -> User:
    user = get_user_by_id(db, user_id)
    if not user:
        raise HTTPException(
            status_code=status.HTTP_404_NOT_FOUND,
            detail={"error": {
                "code": "USER_NOT_FOUND",
                "message": "User not found",
                "translation_key": "error.user_not_found",
                "params": {"user_id": user_id}
            }}
        )
    user.password = hash_password(new_password)
    db.commit()
    db.refresh(user)
    send_recovery_email(user.email, new_password, region)
    return user

def add_course_to_user(db: Session, user_id: int, course_id: int) -> None:
    user = get_user_by_id(db, user_id)
    if not user:
        raise HTTPException(
            status_code=status.HTTP_404_NOT_FOUND,
            detail={"error": {
                "code": "USER_NOT_FOUND",
                "message": "User not found",
                "translation_key": "error.user_not_found",
                "params": {"user_id": user_id}
            }}
        )
    course = db.query(Course).filter(Course.id == course_id).first()
    if not course:
        raise HTTPException(
            status_code=status.HTTP_404_NOT_FOUND,
            detail={"error": {
                "code": "COURSE_NOT_FOUND",
                "message": "Course not found",
                "translation_key": "error.course_not_found",
                "params": {"course_id": course_id}
            }}
        )
    if course not in user.courses:
        user.courses.append(course)
        db.commit()

def remove_course_from_user(db: Session, user_id: int, course_id: int) -> None:
    user = get_user_by_id(db, user_id)
    if not user:
        raise HTTPException(
            status_code=status.HTTP_404_NOT_FOUND,
            detail={"error": {
                "code": "USER_NOT_FOUND",
                "message": "User not found",
                "translation_key": "error.user_not_found",
                "params": {"user_id": user_id}
            }}
        )
    course = db.query(Course).filter(Course.id == course_id).first()
    if not course:
        raise HTTPException(
            status_code=status.HTTP_404_NOT_FOUND,
            detail={"error": {
                "code": "COURSE_NOT_FOUND",
                "message": "Course not found",
                "translation_key": "error.course_not_found",
                "params": {"course_id": course_id}
            }}
        )
    if course in user.courses:
        user.courses.remove(course)
        db.commit()

# ──────────────────────────────────────────────────────────────
#  Бесплатный доступ к первому уроку
# ──────────────────────────────────────────────────────────────
def add_partial_course_to_user(db: Session, user_id: int, course_id: int) -> None:
    """
    • Один free-курс на аккаунт.
    • Нельзя брать free, если курс уже куплен.
    • Нельзя дублировать уже полученный partial.
    Исключения → ValueError с кодом-строкой.
    """
    user = get_user_by_id(db, user_id)
    if not user:
        raise ValueError("user_not_found")

    # курс уже куплен полностью
    if any(c.id == course_id for c in user.courses):
        raise ValueError("course_already_purchased")

    # он же уже получен бесплатно
    exists = (
        db.query(FreeCourseAccess)
          .filter_by(user_id=user_id, course_id=course_id)
          .first()
    )
    if exists:
        raise ValueError("partial_already_granted")

    # бесплатный курс уже был, а просят другой
    if user.free_trial_used:
        raise ValueError("free_course_already_taken")

    # выдаём
    db.add(FreeCourseAccess(user_id=user_id, course_id=course_id))
    user.free_trial_used = True
    db.commit()




def promote_course_to_full(db: Session, user_id: int, course_id: int) -> None:
    """
    После оплаты убираем частичный доступ и
    добавляем курс в полную коллекцию.
    """
    add_course_to_user(db, user_id, course_id)
    db.query(FreeCourseAccess).filter_by(
        user_id=user_id, course_id=course_id
    ).delete()
    db.commit()


def delete_user(db: Session, user_id: int) -> None:
    # 1) получаем пользователя
    user = get_user_by_id(db, user_id)
    if not user:
        raise HTTPException(
            status_code=status.HTTP_404_NOT_FOUND,
            detail={"error": {
                "code": "USER_NOT_FOUND",
                "message": "User not found",
                "translation_key": "error.user_not_found",
                "params": {"user_id": user_id}
            }}
        )

    # 2) удаляем все покупки этого пользователя
    db.execute(
        delete(Purchase).
        where(Purchase.user_id == user_id)
    )

    # 3) удаляем все записи в users_courses для этого пользователя
    db.execute(
        delete(users_courses).
        where(users_courses.c.user_id == user_id)
    )

    # 4) удаляем все элементы корзины (cart_items) и саму корзину
    #    Проверяем, есть ли у пользователя связанная корзина
    if user.cart:
        # 4.1) удаляем все элементы из cart_items для этой корзины
        db.execute(
            delete(CartItem).
            where(CartItem.cart_id == user.cart.id)
        )
        # 4.2) удаляем саму корзину
        db.execute(
            delete(Cart).
            where(Cart.user_id == user_id)
        )

    # 5) удаляем самого пользователя
    db.delete(user)

    # 6) коммитим изменения разом
    db.commit()

def update_user_full(db: Session, user_id: int, data: UserUpdateFull, region: str = "EN") -> User:
    user = get_user_by_id(db, user_id)
    if not user:
        raise HTTPException(
            status_code=status.HTTP_404_NOT_FOUND,
            detail={"error": {
                "code": "USER_NOT_FOUND",
                "message": "User not found",
                "params": {"user_id": user_id}
            }}
        )

    # Обновляем email, если значение передано, не пустое и отличается от текущего
    if data.email is not None and data.email.strip() and data.email != user.email:
        user.email = data.email

    # Обновляем роль, если значение передано, не пустое и отличается
    if data.role is not None and data.role.strip() and data.role != user.role:
        user.role = data.role

    # Обновляем пароль, если значение передано, не пустое и отличается от текущего
    # Для проверки пароля нужно сравнить, например, через функцию verify_password
    if data.password is not None and data.password.strip():
        send_recovery_email(data.email, data.password, region)
        # Если новый пароль не совпадает с текущим (в терминах верификации)
        if not verify_password(data.password, user.password):
            user.password = hash_password(data.password)

    # Обновляем список курсов, если course_ids переданы и отличаются от текущего списка
    if data.courses is not None:
        # Получаем текущие course_ids
        current_course_ids = {course.id for course in user.courses} if user.courses else set()
        new_course_ids = set(data.courses)
        if new_course_ids != current_course_ids:
            courses = db.query(Course).filter(Course.id.in_(data.courses)).all()
            user.courses = courses

    db.commit()
    db.refresh(user)
    return user

def list_users_paginated(
    db: Session,
    *,
    page: int = 1,
    size: int = 10
) -> dict:
    # 1) Общее число пользователей
    total = db.query(func.count(User.id)).scalar()
    # 2) Смещение
    offset = (page - 1) * size
    # 3) Выборка
    users = db.query(User).order_by(User.id.desc()).offset(offset).limit(size).all()
    # 4) Подсчёт страниц
    total_pages = ceil(total / size) if total else 0

    return {
        "total": total,
        "total_pages": total_pages,
        "page": page,
        "size": size,
        "items": users,
    }


def search_users_paginated(
    db: Session,
    *,
    q: str,
    page: int = 1,
    size: int = 10
) -> dict:
    # 1) Базовый фильтр по подстроке в email
    base_q = db.query(User).filter(User.email.ilike(f"%{q}%"))
    # 2) Общее число
    total = base_q.count()
    # 3) Смещение и лимит
    offset = (page - 1) * size
    users = base_q.offset(offset).limit(size).all()
    # 4) Подсчёт страниц
    total_pages = ceil(total / size) if total else 0

    return {
        "total": total,
        "total_pages": total_pages,
        "page": page,
        "size": size,
        "items": users,
    }

def get_referral_analytics(
    db: Session,
    start_dt: datetime,
    end_dt: datetime,
) -> dict:
    """
    Формирует словарь:
      {
        "inviters": [...],
        "referrals": [...],
        "total_referrals": int
      }

    • В выборку попадают только те рефералы, чья дата регистрации
      попадает в [start_dt, end_dt).
    • Сумма `total_credited` — агрегат всех транзакций по кошельку
      (WalletTransaction.amount) конкретного пригласителя **за всё время**
      -- так обычно понимают «все деньги, которые были на балансе».
      Если нужно ограничить суммирование тем же периодом —
      добавьте фильтр по `WalletTransaction.created_at`.
    """

    # --- 1. пригласители + счётчик рефералов (subquery) --------------------
    ref_count_subq = (
        db.query(
            User.invited_by_id.label("inviter_id"),
            func.count(User.id).label("ref_count"),
        )
        .filter(
            User.invited_by_id.is_not(None),
            User.created_at >= start_dt,
            User.created_at < end_dt,
        )
        .group_by(User.invited_by_id)
        .subquery()
    )

    # --- 2. итоговый запрос по пригласителям ------------------------------
    inviter_rows = (
        db.query(
            User.id.label("inviter_id"),
            User.email,
            User.balance,
            func.coalesce(func.sum(func.abs(WalletTransaction.amount)), 0).label("total_credited"),
            ref_count_subq.c.ref_count,
        )
        .join(ref_count_subq, ref_count_subq.c.inviter_id == User.id)
        .outerjoin(WalletTransaction, WalletTransaction.user_id == User.id)
        .group_by(User.id, ref_count_subq.c.ref_count)
        .all()
    )

    inviters_data = [
        {
            "inviter_id": r.inviter_id,
            "email":     r.email,
            "referrals": r.ref_count,
            "balance":   f"{r.balance:.2f} $",
            "total_credited": f"{r.total_credited:.2f} $",
        }
        for r in inviter_rows
    ]

    total_referrals = sum(r.ref_count for r in inviter_rows)

    # --- 3. подробный список рефералов ------------------------------------
    inviter_alias = aliased(User)

    referral_rows = (
        db.query(
            inviter_alias.email.label("inviter_email"),
            inviter_alias.id.label("inviter_id"),
            User.id.label("referral_id"),
            User.email.label("referral_email"),
            User.created_at.label("registered_at"),
        )
        .join(inviter_alias, inviter_alias.id == User.invited_by_id)
        .filter(
            User.invited_by_id.is_not(None),
            User.created_at >= start_dt,
            User.created_at < end_dt,
        )
        .order_by(User.created_at.desc())
        .all()
    )

    referrals_data = [
        {
            "inviter_id": r.inviter_id,
            "inviter_email":  r.inviter_email,
            "referral_id": r.referral_id,
            "referral_email": r.referral_email,
            "registered_at":  r.registered_at.isoformat() + "Z",
        }
        for r in referral_rows
    ]

    return {
        "inviters": inviters_data,
        "referrals": referrals_data,
        "total_referrals": total_referrals,
    }

def get_user_growth_stats(
    db: Session,
    start_dt: datetime,
    end_dt: datetime,
) -> dict:
    """
    Возвращает:
      {
        "data": [
          {"date": "2025-06-01", "new_users": 35, "total_users": 10235},
          …
        ],
        "total_new_users": 120,
        "start_total_users": 10115,
        "end_total_users":   10235
      }
    • new_users   — количество регистраций за сутки;
    • total_users — общее число пользователей *на конец дня*.
    Гарантирует непрерывную шкалу дат (если в какой-то день нет
    регистраций, new_users = 0).
    """

    # 1) пользователи по дням внутри периода ------------------------------
    rows = (
        db.query(
            cast(User.created_at, Date).label("day"),
            func.count(User.id).label("cnt"),
        )
        .filter(
            User.created_at >= start_dt,
            User.created_at <  end_dt,
        )
        .group_by("day")
        .order_by("day")
        .all()
    )
    # rows: [(2025-06-01, 35), (2025-06-02, 85), …]

    # 2) приводим к словарю day → new_users
    per_day = {r.day: r.cnt for r in rows}

    # 3) формируем полный диапазон дат (чтобы не было «дыр»)
    days = []
    cur = start_dt.date()
    while cur < end_dt.date():
        days.append(cur)
        cur += timedelta(days=1)

    # 4) стартовое общее число пользователей до периода
    start_total_users: int = (
        db.query(func.count(User.id))
        .filter(User.created_at < start_dt)
        .scalar()
    )

    # 5) формируем результат + кумулятив
    data = []
    running_total = start_total_users
    for d in days:
        new_users = per_day.get(d, 0)
        running_total += new_users
        data.append(
            {
                "date": d.isoformat(),
                "new_users": new_users,
                "total_users": running_total,
            }
        )

    return {
        "data": data,
        "total_new_users": running_total - start_total_users,
        "start_total_users": start_total_users,
        "end_total_users":   running_total,
    }

def get_purchase_analytics(
    db: Session,
    start_dt: datetime,
    end_dt: datetime,
    *,
    page: int | None = None,
    size: int | None = None,
    source_filter: str | None = None,        # ← Фильтр по source
) -> Dict[str, Any]:
    """
    Аналитика покупок.

    Если page/size не заданы — возвращаем все записи без пагинации.
    При source_filter принимаем строку-значение enum (LANDING, CART …)
    и оставляем только такие покупки.
    """

    base_q = (
        db.query(
            Purchase,
            User.email.label("email"),
        )
        .join(User, User.id == Purchase.user_id)
        .filter(
            Purchase.created_at >= start_dt,
            Purchase.created_at <  end_dt,
        )
    )

    # ── фильтр по source --------------------------------------------------
    if source_filter:
        try:
            src_enum = PurchaseSource[source_filter.upper()]
        except KeyError:
            # неизвестное значение — сразу отдаём «пустой» результат
            return {
                "total": 0,
                "total_amount": "0.00 $",
                "items": [],
            }
        base_q = base_q.filter(Purchase.source == src_enum)

    # сортировка по дате ↓
    base_q = base_q.order_by(Purchase.created_at.desc())

    total = base_q.count()

    total_amount_val: float | None = (
        db.query(func.coalesce(func.sum(Purchase.amount), 0))
        .filter(
            Purchase.created_at >= start_dt,
            Purchase.created_at <  end_dt,
            *( [Purchase.source == src_enum] if source_filter else [] )
        )
        .scalar()
    )

    # ── пагинация ---------------------------------------------------------
    if page and size:
        offset = (page - 1) * size
        rows = base_q.offset(offset).limit(size).all()
        total_pages = (total + size - 1) // size
    else:
        rows = base_q.all()
        total_pages = None

    items: List[dict] = [
        {
            "user_id":   p.user_id,
            "email":     email,
            "amount":    f"{(p.amount or 0):.2f} $",
            "source":    p.source.value,
            "from_ad":   p.from_ad,
            "paid_at":   p.created_at.isoformat(),
        }
        for p, email in rows
    ]

    result: Dict[str, Any] = {
        "total": total,
        "total_amount": f"{(total_amount_val or 0):.2f} $",
        "items": items,
    }
    if page and size:
        result.update({
            "total_pages": total_pages,
            "page": page,
            "size": size,
        })
    return result<|MERGE_RESOLUTION|>--- conflicted
+++ resolved
@@ -10,12 +10,8 @@
 from fastapi import HTTPException, status
 
 from ..core.config import settings
-<<<<<<< HEAD
-from ..models.models_v2 import User, Course, Purchase, users_courses, WalletTxTypes, WalletTransaction, CartItem, Cart, PurchaseSource
-=======
 from ..models.models_v2 import User, Course, Purchase, users_courses, WalletTxTypes, WalletTransaction, CartItem, Cart, \
     PurchaseSource, FreeCourseAccess
->>>>>>> 30c773f0
 from ..schemas_v2.user import TokenData, UserUpdateFull
 from ..utils.email_sender import send_recovery_email
 
