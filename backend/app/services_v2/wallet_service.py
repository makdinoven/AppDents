--- conflicted
+++ resolved
@@ -1,15 +1,11 @@
 from typing import List
 
-from sqlalchemy import func, or_
+from sqlalchemy import func, or_, Integer, cast
 from sqlalchemy.orm import Session
 
 from ..core.config import settings
 from ..models import models_v2 as m
-<<<<<<< HEAD
-from ..models.models_v2 import Purchase, ReferralRule
 from ..schemas_v2.wallet import ReferralReportItem
-=======
->>>>>>> 588f038f
 from ..services_v2.user_service import generate_unique_referral_code
 
 
@@ -39,56 +35,48 @@
     )
 
 
-def get_referral_report(db: Session, inviter_id: int):
-    """Возвращает список (User, total_paid, total_cashback)."""
+def get_referral_report(db, inviter_id: int) -> List[ReferralReportItem]:
+    """
+    Возвращает список приглашённых + суммы.
+    Работает и в MySQL, и в PostgreSQL.
+    """
+    invited = db.query(m.User).filter(m.User.invited_by_id == inviter_id).all()
+    report = []
 
-    # Все приглашённые пользователи
-    invitees: List[m.User] = db.query(m.User).filter(m.User.invited_by_id == inviter_id).all()
-
-    report = []
-    for u in invitees:
+    for u in invited:
+        # 1) сколько потратил приглашённый
         total_paid = (
             db.query(func.coalesce(func.sum(m.Purchase.amount), 0.0))
-            .filter(m.Purchase.user_id == u.id)
-            .scalar()
-            or 0.0
+              .filter(m.Purchase.user_id == u.id)
+              .scalar() or 0.0
         )
+
+        # 2) сколько кэшбэка получили с этого приглашённого
+        # --- MySQL-совместимый фильтр JSON ---
+        from_user_filter = cast(
+            func.JSON_UNQUOTE(
+                func.JSON_EXTRACT(m.WalletTransaction.meta, '$.from_user')
+            ),
+            Integer
+        ) == u.id
 
         total_cashback = (
             db.query(func.coalesce(func.sum(m.WalletTransaction.amount), 0.0))
-            .filter(
-                m.WalletTransaction.user_id == inviter_id,
-                m.WalletTransaction.type == m.WalletTxTypes.REFERRAL_CASHBACK,
-                m.WalletTransaction.meta['from_user'].astext.cast("int") == u.id,
+              .filter(
+                  m.WalletTransaction.user_id == inviter_id,
+                  m.WalletTransaction.type == m.WalletTxTypes.REFERRAL_CASHBACK,
+                  from_user_filter
+              )
+              .scalar() or 0.0
+        )
+
+        report.append(
+            ReferralReportItem(
+                user_id=u.id,
+                email=u.email,
+                total_paid=total_paid,
+                total_cashback=total_cashback
             )
-            .scalar()
-            or 0.0
         )
-        report.append((u, total_paid, total_cashback))
 
-    return report
-
-def get_cashback_percent(db: Session, invitee_id: int) -> float:
-    """
-    Находит порядковый номер покупки invitee_id (1,2,…),
-    ищет в referral_rules подходящий диапазон и возвращает percent.
-    """
-    purchase_count = (
-        db.query(func.count(Purchase.id))
-          .filter(Purchase.user_id == invitee_id)
-          .scalar()
-        or 0
-    )
-    rule = (
-        db.query(ReferralRule)
-          .filter(
-              ReferralRule.min_purchase_no <= purchase_count,
-              or_(
-                  ReferralRule.max_purchase_no == None,
-                  ReferralRule.max_purchase_no >= purchase_count
-              )
-          )
-          .order_by(ReferralRule.min_purchase_no.desc())
-          .first()
-    )
-    return rule.percent if rule else 0.0+    return report