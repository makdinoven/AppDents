import io
import json
import logging
import re
import time
from typing import Optional, Dict, Any, Tuple

import requests
from sqlalchemy.orm import Session

from ..core.config import settings
from ..models.models_v2 import Book, BookLanding, BookCreative, CreativeStatus

logger = logging.getLogger(__name__)


PLACID_TPL_V1 = "kbhccvksoprg7"
PLACID_TPL_V2 = "ktawlyumyeaw7"
PLACID_TPL_V3 = "uoshaoahss0al"
PLACID_TPL_V4 = "9lzxp889n80qo"

def _only_for_text(lang: str) -> str:
    m = {
        "EN": "only |FOR|",
        "RU": "Только |ЗА|",
        "ES": "Solo |POR|",
        "PT": "Só |POR|",
        "AR": "فقط |بـ|",
        "IT": "Solo |A|",
    }
    return m.get(lang.upper(), "only |FOR|")


def _format_price(amount: Optional[float]) -> str:
    if amount is None:
        return ""
    # всегда доллар
    if float(amount).is_integer():
        return f"${int(amount)}"
    return f"${amount:.2f}"

def _first_author_name(book: Book) -> str:
    if not book.authors:
        return ""
    a = book.authors[0]
    # если в Author есть поля first_name/last_name – собери из них
    return (a.name or "").strip()


def _min_price_landing(db: Session, book_id: int, language: str) -> Optional[BookLanding]:
    # выбираем BookLanding, где присутствует книга и язык совпадает; берем с минимальной new_price
    q = (
        db.query(BookLanding)
        .join(BookLanding.books)
        .filter(Book.id == book_id, BookLanding.language == language)
        .order_by(BookLanding.new_price.asc())
    )
    return q.first()


def _build_layers_v1(book: Book, lang: str, texts: Dict[str, str], price_old: str, price_new: str) -> Dict[str, Any]:
    return {
        "template_uuid": PLACID_TPL_V1,
        "layers": {
            "Main_book_image": {"media": book.cover_url},
            "Back_book_image": {"media": book.cover_url},
            "Iphone_image":{"media": book.cover_url},
            "Book_name": {"text": book.title},
            "Tag_1": {"text": texts.get("tag_1", "")},
            "Tag_2": {"text": texts.get("tag_2", "")},
            "Tag_3": {"text": texts.get("tag_3", "")},
            "Hight_description": {"text": texts.get("hight_description", "")},
            "Medium_description": {"text": texts.get("medium_description", "")},
            "Down_description": {"text": texts.get("down_description", "")},
            "Only_for_text": {"text": _only_for_text(lang)},
            "New_price": {"text": price_new},
            "Old_price": {"text": price_old},
        },
    }


def _build_layers_v2(book: Book, lang: str, texts: Dict[str, str], price_old: str, price_new: str) -> Dict[str, Any]:
    return {
        "template_uuid": PLACID_TPL_V2,
        "layers": {
            "Book_1_cover": {"media": book.cover_url},
            "Book_2_cover": {"media": book.cover_url},
            "Book_name": {"text": book.title},
            "Tag_1": {"text": texts.get("tag_1", "")},
            "Tag_2": {"text": texts.get("tag_2", "")},
            "Tag_3": {"text": texts.get("tag_3", "")},
            "Hight_description": {"text": texts.get("hight_description", "")},
            "Down_description": {"text": texts.get("down_description", "")},
            "Only_for": {"text": _only_for_text(lang)},
            "Old_price": {"text": price_old},
            "New_price": {"text": price_new},
        },
    }


def _build_layers_v3(book: Book, lang: str, price_old: str, price_new: str) -> Dict[str, Any]:
    return {
        "template_uuid": PLACID_TPL_V3,
        "layers": {
            "Book_cover": {"media": book.cover_url},
            "Ipad_screen": {"media": book.cover_url},
            "Iphone_screen": {"media": book.cover_url},
            "Formats": {"text": "* — PDF, EPUB, MOBI, AZW3, FB2"},
            "Button_text": {"text": "Download right now"},
            "Title": {"text": "All formats available"},
            "New_price": {"text": price_new},
            "Only_for": {"text": _only_for_text(lang)},
            "Old_price": {"text": price_old},
        },
    }


def _placid_render(payload: Dict[str, Any]) -> Tuple[str, Optional[str]]:
    """Рендерит изображение через Placid API. Обрабатывает статусы queued/processing с polling."""
    # Логируем image/media URLs для отладки проблем с обложками
    layers = payload.get("layers", {})
    image_layers = {}
    for k, v in layers.items():
        if isinstance(v, dict):
            # Проверяем оба ключа - "image" и "media"
            image_url = v.get("image") or v.get("media")
            if image_url:
                image_layers[k] = image_url
    if image_layers:
        logger.info(f"Placid payload image/media URLs: {image_layers}")
    
    try:
        # Ретраи на 5xx/таймауты для POST /images (например, 524 от CDN)
        post_max_attempts = 5
        post_interval_sec = 2
        r = None
        for post_attempt in range(1, post_max_attempts + 1):
            try:
                r = requests.post(
                    f"{settings.PLACID_BASE_URL}/images",
                    headers={
                        "Authorization": f"Bearer {settings.PLACID_API_KEY}",
                        "Content-Type": "application/json",
                    },
                    data=json.dumps(payload),
                    timeout=90,
                )
            except requests.exceptions.RequestException as e:
                logger.warning(f"Placid API /images request failed on attempt {post_attempt}: {e}")
                if post_attempt == post_max_attempts:
                    return "", f"placid request error: {str(e)}"
                time.sleep(post_interval_sec)
                continue

            if r.status_code >= 500:
                logger.warning(f"Placid API /images returned {r.status_code} on attempt {post_attempt}")
                if post_attempt == post_max_attempts:
                    logger.error(f"Placid API error {r.status_code}: {r.text[:500]}")
                    return "", f"placid {r.status_code}: {r.text[:500]}"
                time.sleep(post_interval_sec)
                continue
            if r.status_code >= 400:
                logger.error(f"Placid API error {r.status_code}: {r.text[:500]}")
                return "", f"placid {r.status_code}: {r.text[:500]}"
            break
        try:
            data = r.json()
        except (ValueError, json.JSONDecodeError) as e:
            logger.error(f"Placid API invalid JSON response: {e}, response text: {r.text[:500]}")
            return "", f"placid: invalid json response - {str(e)}"
        
        # Проверяем наличие ошибок или warnings в ответе
        errors = data.get("errors", [])
        if errors:
            logger.warning(f"Placid API returned errors in response: {errors}")
        
        # Проверяем статус ответа
        status = data.get("status", "").lower()
        image_id = data.get("id")
        polling_url = data.get("polling_url")
        
        logger.info(f"Placid API initial response: id={image_id}, status={status}, errors={len(errors) if errors else 0}")
        
        # Функция для извлечения URL из ответа Placid
        def _extract_url(response_data: Dict) -> Optional[str]:
            """Извлекает URL изображения из ответа Placid API."""
            # Проверяем различные возможные поля с URL в порядке приоритета
            # Проверяем image_url в первую очередь (приоритет для Placid API)
            url = response_data.get("image_url")
            if url and isinstance(url, str) and url.strip():
                logger.debug(f"Found image_url in response: {url[:50]}...")
                return url.strip()
            
            url = response_data.get("url")
            if url and isinstance(url, str) and url.strip():
                logger.debug(f"Found url in response: {url[:50]}...")
                return url.strip()
                
            url = response_data.get("transfer_url")
            if url and isinstance(url, str) and url.strip():
                logger.debug(f"Found transfer_url in response: {url[:50]}...")
                return url.strip()
            
            # Проверяем вложенный объект data
            data_obj = response_data.get("data")
            if isinstance(data_obj, dict):
                url = data_obj.get("image_url") or data_obj.get("url")
                if url and isinstance(url, str) and url.strip():
                    logger.debug(f"Found url in data object: {url[:50]}...")
                    return url.strip()
            
            return None
        
        # Если изображение готово сразу (completed или finished)
        if status in ("completed", "finished"):
            url = _extract_url(data)
            if url:
                logger.info(f"Placid image {image_id} ready immediately with status: {status}")
                return url, None
            else:
                logger.warning(f"Placid image {image_id} status {status} but no URL found, trying polling_url")
                # Если нет URL, но есть polling_url - используем его для получения URL
                if polling_url:
                    # Делаем один запрос к polling_url для получения URL
                    try:
                        poll_r = requests.get(
                            polling_url,
                            headers={"Authorization": f"Bearer {settings.PLACID_API_KEY}"},
                            timeout=30,
                        )
                        if poll_r.status_code < 300:
                            poll_data = poll_r.json()
                            url = _extract_url(poll_data)
                            if url:
                                logger.info(f"Placid image {image_id} URL obtained via polling_url for status {status}")
                                return url, None
                    except Exception as e:
                        logger.warning(f"Failed to get URL via polling_url for finished image: {e}")
                
                logger.error(f"Placid image {image_id} status {status} but no URL and polling failed: {data}")
                return "", f"placid: no url for status {status}"
        
        # Если в очереди или обрабатывается - делаем polling
        if status in ("queued", "processing") and polling_url:
            logger.info(f"Placid image {image_id} is {status}, polling for completion...")
            max_attempts = 120  # максимум 120 попыток
            poll_interval = 2   # каждые 2 секунды (итого до ~4 минут)
            
            for attempt in range(1, max_attempts + 1):
                time.sleep(poll_interval)
                try:
                    poll_r = requests.get(
                        polling_url,
                        headers={"Authorization": f"Bearer {settings.PLACID_API_KEY}"},
                        timeout=30,
                    )
                    if poll_r.status_code >= 300:
                        logger.warning(f"Placid polling error {poll_r.status_code} on attempt {attempt}")
                        continue
                    
                    poll_data = poll_r.json()
                    poll_status = poll_data.get("status", "").lower()
                    poll_errors = poll_data.get("errors", [])
                    
                    # Логируем ошибки если есть (часто там указываются проблемы с загрузкой изображений)
                    if poll_errors:
                        for error in poll_errors:
                            error_msg = error.get("message", "") if isinstance(error, dict) else str(error)
                            logger.warning(f"Placid image {image_id} polling error on attempt {attempt}: {error_msg}")
                            # Если ошибка связана с изображением, детально логируем
                            if "image" in error_msg.lower() or "media" in error_msg.lower() or "file" in error_msg.lower():
                                logger.error(f"Placid image loading error details: {error}")
                    
                    # Если изображение готово (completed или finished)
                    if poll_status in ("completed", "finished"):
                        url = _extract_url(poll_data)
                        if url:
                            if poll_errors:
                                logger.warning(f"Placid image {image_id} completed with errors (warnings): {poll_errors}")
                            logger.info(f"Placid image {image_id} completed (status: {poll_status}) after {attempt} polling attempts, URL: {url}")
                            return url, None
                        else:
                            # Детальное логирование для отладки
                            logger.warning(
                                f"Placid image {image_id} status {poll_status} but no URL extracted. "
                                f"Response keys: {list(poll_data.keys())}, "
                                f"image_url={poll_data.get('image_url')}, "
                                f"url={poll_data.get('url')}, "
                                f"transfer_url={poll_data.get('transfer_url')}"
                            )
                            # Если статус finished и нет URL после нескольких попыток - это ошибка
                            if attempt >= 3:  # После 3 попыток считаем это ошибкой
                                logger.error(f"Placid image {image_id} finished but no URL found after {attempt} attempts")
                                return "", f"placid: finished status but no URL in response after {attempt} attempts"
                            continue
                    
                    elif poll_status in ("queued", "processing"):
                        logger.debug(f"Placid image {image_id} still {poll_status}, attempt {attempt}/{max_attempts}")
                        continue
                    else:
                        # Ошибка или неизвестный статус
                        errors = poll_data.get("errors", [])
                        error_msg = f"Placid image {image_id} status: {poll_status}"
                        if errors:
                            error_msg += f", errors: {errors}"
                        logger.error(error_msg)
                        return "", f"placid: unexpected status {poll_status}"
                        
                except requests.exceptions.RequestException as e:
                    logger.warning(f"Placid polling request failed on attempt {attempt}: {e}")
                    continue
            
            # Исчерпаны попытки
            logger.error(f"Placid image {image_id} polling timeout after {max_attempts} attempts")
            return "", f"placid: polling timeout (image still {status} after {max_attempts * poll_interval}s)"
        
        # Статус unknown или нет polling_url - пытаемся извлечь URL
        url = _extract_url(data)
        if not url:
            logger.error(f"Placid API empty url in response (status={status}): {data}")
            return "", f"placid: empty url (status={status})"
        return url, None
        
    except requests.exceptions.RequestException as e:
        logger.error(f"Placid API request failed: {e}")
        return "", f"placid request error: {str(e)}"


class BookAIServiceError(Exception):
    """Базовое исключение для ошибок BookAI сервиса."""
    pass


class BookAIValidationError(BookAIServiceError):
    """Ошибка валидации данных (400, 422) - должна возвращать 422."""
    pass


class BookAIServiceUnavailableError(BookAIServiceError):
    """Сервис недоступен (502, 503, timeout) - должна возвращать 502."""
    pass


class PlacidServiceError(Exception):
    """Базовая ошибка для Placid рендеринга."""
    pass


class PlacidQuotaError(PlacidServiceError):
    """Недостаточно подписки/кредитов в Placid (403 Requires Subscription and Credits)."""
    pass


def _clean_creative_text(text: str) -> str:
    """Очищает текст от артефактов валидации типа '(60 chars.)' в конце."""
    if not text:
        return text
    
    # Удаляем паттерны типа "(60 chars.)", "(120 chars)", " (chars.)" и подобные в конце текста
    text = re.sub(r'\s*\([^)]*chars[^)]*\)\s*$', '', text, flags=re.IGNORECASE)
    return text.strip()


def _bookai_texts(db: Session, book_id: int, language: str, version: int) -> Dict[str, str]:
    """Получает тексты для креатива через BookAI API, используя PDF файл книги."""
    from ..models.models_v2 import BookFile, BookFileFormat
    
    # Получаем PDF файл книги
    pdf = (
        db.query(BookFile)
        .filter(BookFile.book_id == book_id, BookFile.file_format == BookFileFormat.PDF)
        .first()
    )
    if not pdf:
        raise ValueError("No source PDF for the book")
    
    s3_url = pdf.s3_url
    if not s3_url:
        raise ValueError("PDF file has no s3_url")
    
    endpoint = "/creative/generate-v2" if version == 2 else "/creative/generate"
    url = f"{settings.BOOKAI_BASE_URL}{endpoint}"
    # Увеличиваем таймаут для v2, так как генерация может занимать больше времени
    # Теперь генерация в Celery, можем позволить длинные таймауты
    timeout_seconds = 600 if version == 2 else 480  # 10 минут для v2, 8 минут для v1
    logger.info(f"BookAI request: {url} book_id={book_id} lang={language} version={version} timeout={timeout_seconds}s")
    
    try:
        r = requests.post(
            url,
            json={"s3_url": s3_url, "language": language},
            timeout=timeout_seconds,
        )
        if r.status_code == 400:
            raise BookAIValidationError("bookai validation error (400)")
        if r.status_code == 422:
            raise BookAIValidationError("bookai validation error (422)")
        if r.status_code >= 500:
            raise BookAIServiceUnavailableError(f"bookai service error ({r.status_code})")
        r.raise_for_status()
        logger.info(f"BookAI response received for version={version}, book_id={book_id}, status={r.status_code}")
        try:
            texts = r.json()
            logger.info(f"BookAI texts extracted for version={version}, book_id={book_id}, keys={list(texts.keys())}")
            
            # Определяем обязательные ключи в зависимости от версии
            if version == 1:
                required_keys = {
                    "hight_description": "",
                    "medium_description": "",
                    "down_description": "",
                    "tag_1": "",
                    "tag_2": "",
                    "tag_3": "",
                }
            elif version == 2:
                required_keys = {
                    "hight_description": "",
                    "down_description": "",
                    "tag_1": "",
                    "tag_2": "",
                    "tag_3": "",
                }
            else:
                required_keys = {}
            
            # Гарантируем наличие всех обязательных ключей
            cleaned_texts = {}
            for key, value in texts.items():
                if isinstance(value, str):
                    cleaned_texts[key] = _clean_creative_text(value)
                else:
                    cleaned_texts[key] = value
            
            # Добавляем отсутствующие обязательные ключи с дефолтными значениями
            for key, default_value in required_keys.items():
                if key not in cleaned_texts:
                    logger.warning(f"BookAI response missing required key '{key}' for version={version}, book_id={book_id}, using default empty string")
                    cleaned_texts[key] = default_value
            
            return cleaned_texts
        except (ValueError, json.JSONDecodeError) as e:
            raise BookAIServiceUnavailableError("bookai invalid json response")
            
    except BookAIServiceError:
        raise  # Перебрасываем специальные исключения как есть
    except requests.exceptions.HTTPError as e:
        status_code = e.response.status_code if e.response else None
        logger.error(f"BookAI HTTP error {status_code}")
        if status_code and status_code >= 500:
            raise BookAIServiceUnavailableError(f"bookai http error ({status_code})")
        else:
            raise BookAIValidationError(f"bookai http error ({status_code})")
            
    except (requests.exceptions.Timeout, requests.exceptions.ConnectionError) as e:
        logger.error(f"BookAI connection/timeout error for version={version}, book_id={book_id}, language={language}, timeout={timeout_seconds}s: {e}")
        raise BookAIServiceUnavailableError("bookai service unavailable")
        
    except requests.exceptions.RequestException as e:
        logger.error("BookAI request failed")
        raise BookAIServiceUnavailableError("bookai request error")


def _download_bytes(url: str) -> bytes:
    # Часто URL становится доступен не сразу — делаем ретраи
    max_attempts = 10
    interval_sec = 1
    last_err: Optional[Exception] = None
    for attempt in range(1, max_attempts + 1):
        try:
            r = requests.get(url, timeout=120)
            if r.status_code >= 500:
                logger.warning(f"Download {url} returned {r.status_code} on attempt {attempt}")
                last_err = RuntimeError(f"server error {r.status_code}")
            elif r.status_code >= 400:
                # Для 4xx тоже попробуем несколько раз — ресурс может ещё не прогрессировал у CDN
                logger.warning(f"Download {url} returned {r.status_code} on attempt {attempt}")
                last_err = RuntimeError(f"client error {r.status_code}")
            else:
                return r.content
        except requests.exceptions.RequestException as e:
            logger.warning(f"Download {url} failed on attempt {attempt}: {e}")
            last_err = e
        time.sleep(interval_sec)
    logger.error(f"Failed to download image from {url} after {max_attempts} attempts: {last_err}")
    raise RuntimeError(f"Failed to download image: {str(last_err) if last_err else 'unknown error'}")


def _upload_image_to_placid(image_url: str) -> Optional[Dict[str, str]]:
    """
    Загружает изображение в Placid через Upload Media API.
    Возвращает словарь с file_key и file_id.
    
    Returns:
        Словарь с ключами "file_key" и "file_id" или None в случае ошибки
    """
    try:
        # Скачиваем изображение
        logger.info(f"Downloading image for Placid upload: {image_url[:100]}...")
        image_data = _download_bytes(image_url)
        
        # Определяем расширение файла из URL или content-type
        import mimetypes
        content_type = mimetypes.guess_type(image_url)[0] or "image/jpeg"
        
        # Используем уникальное имя файла для загрузки
        import uuid
        file_key = f"cover_{uuid.uuid4().hex[:8]}"
        filename = f"{file_key}.jpg"
        
        # Подготовка файла для загрузки
        files = {
            file_key: (filename, image_data, content_type)
        }
        
        # Загружаем в Placid
        logger.info(f"Uploading image to Placid Media API with file_key={file_key}...")
        r = requests.post(
            f"{settings.PLACID_BASE_URL}/media",
            headers={
                "Authorization": f"Bearer {settings.PLACID_API_KEY}",
            },
            files=files,
            timeout=120,
        )
        
        logger.info(f"Placid Media API response status: {r.status_code}")
        
        if r.status_code >= 300:
            logger.error(f"Placid Media upload error {r.status_code}: {r.text[:500]}")
            return None
        
        try:
            response_data = r.json()
            logger.info(f"Placid Media API full response: {response_data}")
            
            media_list = response_data.get("media", [])
            if media_list and len(media_list) > 0:
                # Ищем элемент с нашим file_key
                media_item = None
                for item in media_list:
                    if item.get("file_key") == file_key:
                        media_item = item
                        break
                
                # Если не нашли по ключу, берем первый
                if not media_item:
                    media_item = media_list[0]
                
                file_id = media_item.get("file_id")
                returned_file_key = media_item.get("file_key")
                
                logger.info(f"Placid Media response: file_key={returned_file_key}, file_id={file_id}")
                
                if file_id:
                    logger.info(f"Image uploaded to Placid successfully, file_key={returned_file_key}, file_id: {file_id}")
                    return {
                        "file_key": returned_file_key,
                        "file_id": file_id
                    }
                else:
                    logger.error(f"Placid Media API returned no file_id in response: {response_data}")
                    return None
            else:
                logger.error(f"Placid Media API returned empty media array: {response_data}")
                return None
        except (ValueError, json.JSONDecodeError) as e:
            logger.error(f"Placid Media API invalid JSON response: {e}, response text: {r.text[:500]}")
            return None
            
    except Exception as e:
        logger.error(f"Failed to upload image to Placid: {e}", exc_info=True)
        return None


def _ensure_placid_media_url(cover_url: str) -> str:
    """
    Гарантирует, что изображение доступно для Placid.
    Загружает изображение через Placid Upload Media API для надежности.
    
    Args:
        cover_url: Исходный URL обложки
        
    Returns:
        file_id (URL от Placid) для использования в слоях как "media" или "image"
        В Placid используется либо прямой URL, либо file_id от Upload Media API
    """
    # Всегда загружаем через Placid Upload Media для гарантии доступа
    media_info = _upload_image_to_placid(cover_url)
    
    if media_info and media_info.get("file_id"):
        # Используем file_id (URL от Placid) - он должен работать
        file_id = media_info["file_id"]
        logger.info(f"Using Placid file_id: {file_id}")
        return file_id
    else:
        # Fallback: используем оригинальный URL (может не сработать, но попробуем)
        logger.warning(f"Failed to upload to Placid Media, using original URL as fallback: {cover_url}")
        return cover_url


def _s3_key(book_id: int, code: str) -> str:
    """Генерирует S3 ключ для креатива с уникальным именем (book_id + код шаблона)."""
    return f"books/{book_id}/creatives/{book_id}_{code}.png"


def _upload_to_s3(key: str, data: bytes) -> str:
    # используем такой же подход как в api_v2/media.py
    import os
    import boto3
    from botocore.config import Config
    S3_ENDPOINT = os.getenv("S3_ENDPOINT", "https://s3.timeweb.com")
    S3_BUCKET = os.getenv("S3_BUCKET", "cdn.dent-s.com")
    S3_REGION = os.getenv("S3_REGION", "ru-1")
    S3_PUBLIC_HOST = os.getenv("S3_PUBLIC_HOST", "https://cdn.dent-s.com")

    s3 = boto3.client(
        "s3",
        endpoint_url=S3_ENDPOINT,
        region_name=S3_REGION,
        aws_access_key_id=os.getenv("AWS_ACCESS_KEY_ID"),
        aws_secret_access_key=os.getenv("AWS_SECRET_ACCESS_KEY"),
        config=Config(signature_version="s3", s3={"addressing_style": "path"}),
    )
    # Агрессивно отключаем кэш у CDN/браузера для предотвращения отдачи старых версий
    from datetime import datetime, timezone
    cache_control = "no-cache, no-store, must-revalidate, max-age=0"
    expires_dt = datetime.now(timezone.utc)

    s3.upload_fileobj(
        io.BytesIO(data),
        S3_BUCKET,
        key,
        ExtraArgs={
            "ACL": "public-read",
            "ContentType": "image/png",
            "CacheControl": cache_control,
            "Expires": expires_dt,
        },
    )

    # Добавляем cache-busting параметр, чтобы обойти CDN кеш по тому же ключу
    version = int(time.time())
    return f"{S3_PUBLIC_HOST}/{key}?v={version}"


def _require_book_fields(book: Book) -> None:
    if not book.title:
        raise ValueError("Book.title is required")
    if not book.cover_url:
        raise ValueError("Book.cover_url is required")


def generate_creative_v1(
    db: Session,
    book: Book,
    language: str,
    texts: Optional[Dict[str, str]],
    context_overrides: Optional[Dict[str, Any]] = None,
) -> BookCreative:
    try:
        _require_book_fields(book)
        bl = _min_price_landing(db, book.id, language)
        if not bl or bl.new_price is None:
            raise ValueError("Price not found in book_landings")
        price_new = _format_price(float(bl.new_price))
        price_old = _format_price(float(bl.old_price or 0))

        # Применяем переопределения цен/полей при наличии
        ov = context_overrides or {}
        if "price_new" in ov:
            try:
                price_new = _format_price(float(ov.get("price_new")))
            except Exception:
                price_new = str(ov.get("price_new"))
        if "price_old" in ov:
            try:
                price_old = _format_price(float(ov.get("price_old")))
            except Exception:
                price_old = str(ov.get("price_old"))

        # Позволяем переопределить титул/обложку/слои
        title = ov.get("title", book.title)
        cover_url = ov.get("cover_url", book.cover_url)
        
        if not cover_url:
            raise ValueError("Book cover_url is required for creative generation")
        
        logger.info(f"Using cover_url for creative v1, book_id={book.id}, cover_url={cover_url[:100]}...")
        
        # Загружаем изображение в Placid для гарантированного доступа
        placid_media_url = _ensure_placid_media_url(cover_url)
        logger.info(f"Placid media URL for creative v1: {placid_media_url[:100]}...")
        
        layers_override = ov.get("layers") if ov else None

        # Если не переданы слои, но нужны тексты — генерируем их через BookAI
        if texts is None and not (layers_override and isinstance(layers_override, dict)):
            logger.info(f"Generating texts for creative v1, book_id={book.id}, language={language}")
            texts = _bookai_texts(db, book.id, language, version=1)

        if layers_override and isinstance(layers_override, dict):
            payload = {"template_uuid": PLACID_TPL_V1, "layers": layers_override}
        else:
            payload = {
                "template_uuid": PLACID_TPL_V1,
                "layers": {
                    "Main_book_image": {"image": placid_media_url},
                    "Back_book_image": {"image": placid_media_url},
                    "Iphone_image":{"image": placid_media_url},
                    "Book_name": {"text": title},
                    "Tag_1": {"text": texts.get("tag_1", "")},
                    "Tag_2": {"text": texts.get("tag_2", "")},
                    "Tag_3": {"text": texts.get("tag_3", "")},
                    "Hight_description": {"text": texts.get("hight_description", "")},
                    "Medium_description": {"text": texts.get("medium_description", "")},
                    "Down_description": {"text": texts.get("down_description", "")},
                    "Only_for_text": {"text": _only_for_text(language)},
                    "New_price": {"text": price_new},
                    "Old_price": {"text": price_old},
                },
            }
        logger.info(f"Rendering creative v1 via Placid, book_id={book.id}")
        url, err = _placid_render(payload)
        if err:
            # Определяем исчерпание кредитов/отсутствие подписки
            msg = str(err)
            if "Requires Subscription and Credits" in msg or "placid 403" in msg:
                raise PlacidQuotaError(msg)
            raise PlacidServiceError(msg)
        logger.info(f"Downloading image from Placid, book_id={book.id}")
        img = _download_bytes(url)
        key = _s3_key(book.id, PLACID_TPL_V1)
        logger.info(f"Uploading creative v1 to S3, book_id={book.id}, key={key}")
        s3_url = _upload_to_s3(key, img)

        existing = (
            db.query(BookCreative)
            .filter(
                BookCreative.book_id == book.id,
                BookCreative.language == language,
                BookCreative.creative_code == PLACID_TPL_V1,
            )
            .first()
        )
        if existing:
            existing.status = CreativeStatus.READY
            existing.placid_image_url = url
            existing.s3_key = key
            existing.s3_url = s3_url
            existing.payload_used = {"layers": payload.get("layers", {})}
            row = existing
        else:
            row = BookCreative(
                book_id=book.id,
                language=language,
                creative_code=PLACID_TPL_V1,
                status=CreativeStatus.READY,
                placid_image_url=url,
                s3_key=key,
                s3_url=s3_url,
                payload_used={"layers": payload.get("layers", {})},
            )
            db.add(row)
        db.commit()
        logger.info(f"Creative v1 generated successfully, book_id={book.id}")
        return row
    except Exception as e:
        db.rollback()
        logger.error(f"Failed to generate creative v1 for book_id={book.id}, language={language}: {e}", exc_info=True)
        raise


def generate_creative_v2(
    db: Session,
    book: Book,
    language: str,
    texts: Optional[Dict[str, str]],
    context_overrides: Optional[Dict[str, Any]] = None,
) -> BookCreative:
    try:
        _require_book_fields(book)
        bl = _min_price_landing(db, book.id, language)
        if not bl or bl.new_price is None:
            raise ValueError("Price not found in book_landings")
        price_new = _format_price(float(bl.new_price))
        price_old = _format_price(float(bl.old_price or 0))

        # Применяем переопределения цен/полей при наличии
        ov = context_overrides or {}
        if "price_new" in ov:
            try:
                price_new = _format_price(float(ov.get("price_new")))
            except Exception:
                price_new = str(ov.get("price_new"))
        if "price_old" in ov:
            try:
                price_old = _format_price(float(ov.get("price_old")))
            except Exception:
                price_old = str(ov.get("price_old"))

        # Позволяем переопределить титул/обложку/слои
        title = ov.get("title", book.title)
        cover_url = ov.get("cover_url", book.cover_url)
        
        if not cover_url:
            raise ValueError("Book cover_url is required for creative generation")
        
        logger.info(f"Using cover_url for creative v2, book_id={book.id}, cover_url={cover_url[:100]}...")
        
        # Загружаем изображение в Placid для гарантированного доступа
        placid_media_url = _ensure_placid_media_url(cover_url)
        logger.info(f"Placid media URL for creative v2: {placid_media_url[:100]}...")
        
        layers_override = ov.get("layers") if ov else None

        # Если не переданы слои, но нужны тексты — генерируем их через BookAI
        if texts is None and not (layers_override and isinstance(layers_override, dict)):
            logger.info(f"Generating texts for creative v2, book_id={book.id}, language={language}")
            texts = _bookai_texts(db, book.id, language, version=2)

        if layers_override and isinstance(layers_override, dict):
            payload = {"template_uuid": PLACID_TPL_V2, "layers": layers_override}
        else:
            payload = {
                "template_uuid": PLACID_TPL_V2,
                "layers": {
                    "Book_1_cover": {"image": placid_media_url},
                    "Book_2_cover": {"image": placid_media_url},
                    "Book_name": {"text": title},
                    "Tag_1": {"text": texts.get("tag_1", "")},
                    "Tag_2": {"text": texts.get("tag_2", "")},
                    "Tag_3": {"text": texts.get("tag_3", "")},
                    "Hight_description": {"text": texts.get("hight_description", "")},
                    "Down_description": {"text": texts.get("down_description", "")},
                    "Only_for": {"text": _only_for_text(language)},
                    "Old_price": {"text": price_old},
                    "New_price": {"text": price_new},
                },
            }
        logger.info(f"Rendering creative v2 via Placid, book_id={book.id}")
        url, err = _placid_render(payload)
        if err:
            msg = str(err)
            if "Requires Subscription and Credits" in msg or "placid 403" in msg:
                raise PlacidQuotaError(msg)
            raise PlacidServiceError(msg)
        logger.info(f"Downloading image from Placid, book_id={book.id}")
        img = _download_bytes(url)
        key = _s3_key(book.id, PLACID_TPL_V2)
        logger.info(f"Uploading creative v2 to S3, book_id={book.id}, key={key}")
        s3_url = _upload_to_s3(key, img)

        existing = (
            db.query(BookCreative)
            .filter(
                BookCreative.book_id == book.id,
                BookCreative.language == language,
                BookCreative.creative_code == PLACID_TPL_V2,
            )
            .first()
        )
        if existing:
            existing.status = CreativeStatus.READY
            existing.placid_image_url = url
            existing.s3_key = key
            existing.s3_url = s3_url
            existing.payload_used = {"layers": payload.get("layers", {})}
            row = existing
        else:
            row = BookCreative(
                book_id=book.id,
                language=language,
                creative_code=PLACID_TPL_V2,
                status=CreativeStatus.READY,
                placid_image_url=url,
                s3_key=key,
                s3_url=s3_url,
                payload_used={"layers": payload.get("layers", {})},
            )
            db.add(row)
        db.commit()
        logger.info(f"Creative v2 generated successfully, book_id={book.id}")
        return row
    except Exception as e:
        db.rollback()
        logger.error(f"Failed to generate creative v2 for book_id={book.id}, language={language}: {e}", exc_info=True)
        raise


def generate_creative_v3(
    db: Session,
    book: Book,
    language: str,
    context_overrides: Optional[Dict[str, Any]] = None,
) -> BookCreative:
    try:
        _require_book_fields(book)
        bl = _min_price_landing(db, book.id, language)
        if not bl or bl.new_price is None:
            raise ValueError("Price not found in book_landings")
        price_new = _format_price(float(bl.new_price))
        price_old = _format_price(float(bl.old_price or 0))

        ov = context_overrides or {}
        if "price_new" in ov:
            try:
                price_new = _format_price(float(ov.get("price_new")))
            except Exception:
                price_new = str(ov.get("price_new"))
        if "price_old" in ov:
            try:
                price_old = _format_price(float(ov.get("price_old")))
            except Exception:
                price_old = str(ov.get("price_old"))

        title = ov.get("title")  # не используется в v3 по умолчанию
        cover_url = ov.get("cover_url", book.cover_url)
        
        if not cover_url:
            raise ValueError("Book cover_url is required for creative generation")
        
        logger.info(f"Using cover_url for creative v3, book_id={book.id}, cover_url={cover_url[:100]}...")
        
        # Загружаем изображение в Placid для гарантированного доступа
        placid_media_url = _ensure_placid_media_url(cover_url)
        logger.info(f"Placid media URL for creative v3: {placid_media_url[:100]}...")
        
        # Получаем реальные доступные форматы книги
        available_formats = []
        for f in (getattr(book, "files", []) or []):
            if f.s3_url:
                fmt = getattr(f.file_format, "value", f.file_format)
                if fmt not in available_formats:
                    available_formats.append(fmt)
        
        # Формируем строку форматов
        if available_formats:
            formats_text = "* — " + ", ".join(available_formats)
        else:
            # Fallback на все форматы, если нет данных
            formats_text = "* — PDF, EPUB, MOBI, AZW3, FB2"
        
        logger.info(f"Creative v3 formats for book_id={book.id}: {formats_text}")
        
        layers_override = ov.get("layers") if ov else None

        if layers_override and isinstance(layers_override, dict):
            payload = {"template_uuid": PLACID_TPL_V3, "layers": layers_override}
        else:
            payload = {
                "template_uuid": PLACID_TPL_V3,
                "layers": {
                    "Book_cover": {"image": placid_media_url},
                    "Ipad_screen": {"image": placid_media_url},
                    "Iphone_screen": {"image": placid_media_url},
                    "Formats": {"text": formats_text},
                    "Button_text": {"text": "Download right now"},
                    "Title": {"text": "All formats available"},
                    "New_price": {"text": price_new},
                    "Only_for": {"text": _only_for_text(language)},
                    "Old_price": {"text": price_old},
                },
            }
        logger.info(f"Rendering creative v3 via Placid, book_id={book.id}")
        url, err = _placid_render(payload)
        if err:
            msg = str(err)
            if "Requires Subscription and Credits" in msg or "placid 403" in msg:
                raise PlacidQuotaError(msg)
            raise PlacidServiceError(msg)
        logger.info(f"Downloading image from Placid, book_id={book.id}")
        img = _download_bytes(url)
        key = _s3_key(book.id, PLACID_TPL_V3)
        logger.info(f"Uploading creative v3 to S3, book_id={book.id}, key={key}")
        s3_url = _upload_to_s3(key, img)

        existing = (
            db.query(BookCreative)
            .filter(
                BookCreative.book_id == book.id,
                BookCreative.language == language,
                BookCreative.creative_code == PLACID_TPL_V3,
            )
            .first()
        )
        if existing:
            existing.status = CreativeStatus.READY
            existing.placid_image_url = url
            existing.s3_key = key
            existing.s3_url = s3_url
            existing.payload_used = {"layers": payload.get("layers", {})}
            row = existing
        else:
            row = BookCreative(
                book_id=book.id,
                language=language,
                creative_code=PLACID_TPL_V3,
                status=CreativeStatus.READY,
                placid_image_url=url,
                s3_key=key,
                s3_url=s3_url,
                payload_used={"layers": payload.get("layers", {})},
            )
            db.add(row)
        db.commit()
        logger.info(f"Creative v3 generated successfully, book_id={book.id}")
        return row
    except Exception as e:
        db.rollback()
        logger.error(f"Failed to generate creative v3 for book_id={book.id}, language={language}: {e}", exc_info=True)
        raise


def generate_all_creatives(db: Session, book_id: int, language: str, manual_payload: Optional[Dict[str, Dict[str, str]]] = None):
    from sqlalchemy.orm import selectinload

    logger.info(f"Starting generation of all creatives, book_id={book_id}, language={language}")
    book = db.query(Book).options(selectinload(Book.files)).filter(Book.id == book_id).first()
    if not book:
        raise ValueError("Book not found")

    existing = (
        db.query(BookCreative)
        .filter(BookCreative.book_id == book_id, BookCreative.language == language)
        .all()
    )
    ready_by_code = {c.creative_code: c for c in existing if c.status == CreativeStatus.READY}

    v1_payload = manual_payload.get("v1") if manual_payload else None
    v2_payload = manual_payload.get("v2") if manual_payload else None

    results = []

    # v1
    if PLACID_TPL_V1 in ready_by_code:
        results.append(ready_by_code[PLACID_TPL_V1])
    else:
        logger.info(f"Generating creative v1, book_id={book_id}")
        results.append(generate_creative_v1(db, book, language, v1_payload))

    # v2
    if PLACID_TPL_V2 in ready_by_code:
        results.append(ready_by_code[PLACID_TPL_V2])
    else:
        logger.info(f"Generating creative v2, book_id={book_id}")
        results.append(generate_creative_v2(db, book, language, v2_payload))

    # v3
    if PLACID_TPL_V3 in ready_by_code:
        results.append(ready_by_code[PLACID_TPL_V3])
    else:
        logger.info(f"Generating creative v3, book_id={book_id}")
        results.append(generate_creative_v3(db, book, language))

    # v4
    if PLACID_TPL_V4 in ready_by_code:
        results.append(ready_by_code[PLACID_TPL_V4])
    else:
        logger.info(f"Generating creative v4, book_id={book_id}")
        results.append(generate_creative_v4(db, book, language))

    logger.info(f"All creatives generated / reused successfully, book_id={book_id}")
    return results



def generate_single_creative(
    db: Session,
    book_id: int,
    language: str,
    target: str,
    overrides: Optional[Dict[str, Any]] = None,
) -> BookCreative:
    from sqlalchemy.orm import selectinload
    book = db.query(Book).options(selectinload(Book.files)).filter(Book.id == book_id).first()
    if not book:
        raise ValueError("Book not found")

    # Нормализуем target: допускаем 'v1'/'v2'/'v3' или прямой creative_code
    code = target.strip().lower()
    if code in {"v1", PLACID_TPL_V1}:
        # Тексты можно передать как overrides["texts"] либо плоскими ключами
        texts: Optional[Dict[str, str]] = None
        if overrides:
            if isinstance(overrides.get("texts"), dict):
                texts = overrides.get("texts")
            else:
                # собираем известные текстовые поля
                known = ("hight_description", "medium_description", "down_description", "tag_1", "tag_2", "tag_3")
                texts = {k: overrides[k] for k in known if k in overrides}
                if not texts:
                    texts = None
        return generate_creative_v1(db, book, language, texts, context_overrides=overrides)
    if code in {"v2", PLACID_TPL_V2}:
        texts = None
        if overrides:
            if isinstance(overrides.get("texts"), dict):
                texts = overrides.get("texts")
            else:
                known = ("hight_description", "down_description", "tag_1", "tag_2", "tag_3")
                texts = {k: overrides[k] for k in known if k in overrides}
                if not texts:
                    texts = None
        return generate_creative_v2(db, book, language, texts, context_overrides=overrides)
    if code in {"v3", PLACID_TPL_V3}:
        return generate_creative_v3(db, book, language, context_overrides=overrides)

    if code in {"v4", PLACID_TPL_V4}:
        return generate_creative_v4(db, book, language, context_overrides=overrides)

    raise ValueError("Unknown creative target")

def generate_creative_v4(
    db: Session,
    book: Book,
    language: str,
    context_overrides: Optional[Dict[str, Any]] = None,
) -> BookCreative:
    try:
        _require_book_fields(book)

        bl = _min_price_landing(db, book.id, language)
        if not bl or bl.new_price is None:
            raise ValueError("Price not found in book_landings")

        price_new = _format_price(float(bl.new_price))
        price_old = _format_price(float(bl.old_price or 0))

        ov = context_overrides or {}

        # переопределение цен
        if "price_new" in ov:
            try:
                price_new = _format_price(float(ov["price_new"]))
            except Exception:
                price_new = str(ov["price_new"])
        if "price_old" in ov:
            try:
                price_old = _format_price(float(ov["price_old"]))
            except Exception:
                price_old = str(ov["price_old"])

        cover_url = ov.get("cover_url", book.cover_url)
<<<<<<< HEAD
        if not cover_url:
            raise ValueError("Book cover_url is required for creative generation")

        # грузим медиа в Placid, как у v3
        placid_media_url = _ensure_placid_media_url(cover_url)

        heading = ov.get("heading", book.title)
        author = ov.get("author", getattr(book, "author", "") or "")
=======

        if not cover_url:
            raise ValueError("Book cover_url is required for creative generation")

        logger.info(f"Using cover_url for creative v4, book_id={book.id}, cover_url={cover_url[:100]}...")
        placid_media_url = _ensure_placid_media_url(cover_url)
        heading = ov.get("heading", book.title)
        author = ov.get("author") or _first_author_name(book)
>>>>>>> dd09a031
        badge_text = ov.get("badge_text", "OLD PRICE:")
        button_text = ov.get("button_text", "DOWNLOAD NOW")

        layers_override = ov.get("layers") if ov else None

        if layers_override and isinstance(layers_override, dict):
            payload = {"template_uuid": PLACID_TPL_V4, "layers": layers_override}
        else:
            payload = {
                "template_uuid": PLACID_TPL_V4,
                "layers": {
<<<<<<< HEAD
                    "PICTURE_BG_VAR": {"image": placid_media_url},
                    "BOOK_COVER": {"image": placid_media_url},
                    "HEADING": {"text": heading},
                    "AUTHOR": {"text": author},

                    "NEW_PRICE": {"text": price_new},
                    "NEW_PRICE_TEXT": {"text": ov.get("new_price_text", "New:")},

                    "OLD_PRCIE_TEXT": {"text": ov.get("old_price_text", "Old price:")},
                    "OLD_PRICE": {"text": price_old},

                    "TEXT_DOWNLOAD": {"text": ov.get("button_text", "DOWNLOAD NOW")},
                },
            }
=======
                    "Picture_bg_var": {"image": placid_media_url},
                    "Book_cover": {"image": placid_media_url},
                    "Heading": {"text": heading},
                    "Author": {"text": author},
                    "New_price": {"text": price_new},
                    "New_price_text": {"text": ov.get("new_price_text", "New:")},
                    "Old_price_text": {"text": ov.get("old_price_text", "Old price:")},
                    "Old_price": {"text": price_old},
                    "Text_download": {"text": ov.get("button_text", "DOWNLOAD NOW")},
                },
            }
        logger.info(f"Creative v4 placid_media_url for book_id={book.id}: {placid_media_url!r}")

        logger.info(f"v4 payload debug for book_id={book.id}: {json.dumps(payload, ensure_ascii=False)}")
>>>>>>> dd09a031

        url, err = _placid_render(payload)
        if err:
            msg = str(err)
            if "Requires Subscription and Credits" in msg or "placid 403" in msg:
                raise PlacidQuotaError(msg)
            raise PlacidServiceError(msg)

        img = _download_bytes(url)
        key = _s3_key(book.id, PLACID_TPL_V4)
<<<<<<< HEAD
=======
        logger.info(f"Uploading creative v4 to S3, book_id={book.id}, key={key}")
>>>>>>> dd09a031
        s3_url = _upload_to_s3(key, img)

        existing = (
            db.query(BookCreative)
            .filter(
                BookCreative.book_id == book.id,
                BookCreative.language == language,
                BookCreative.creative_code == PLACID_TPL_V4,
            )
            .first()
        )

        if existing:
            existing.status = CreativeStatus.READY
            existing.placid_image_url = url
            existing.s3_key = key
            existing.s3_url = s3_url
            existing.payload_used = {"layers": payload.get("layers", {})}
            row = existing
        else:
            row = BookCreative(
                book_id=book.id,
                language=language,
                creative_code=PLACID_TPL_V4,
                status=CreativeStatus.READY,
                placid_image_url=url,
                s3_key=key,
                s3_url=s3_url,
                payload_used={"layers": payload.get("layers", {})},
            )
            db.add(row)

        db.commit()
        return row

    except Exception as e:
        db.rollback()
        logger.error(
            f"Failed to generate creative v4 for book_id={book.id}, language={language}: {e}",
            exc_info=True,
        )
        raise


<|MERGE_RESOLUTION|>--- conflicted
+++ resolved
@@ -1142,16 +1142,6 @@
                 price_old = str(ov["price_old"])
 
         cover_url = ov.get("cover_url", book.cover_url)
-<<<<<<< HEAD
-        if not cover_url:
-            raise ValueError("Book cover_url is required for creative generation")
-
-        # грузим медиа в Placid, как у v3
-        placid_media_url = _ensure_placid_media_url(cover_url)
-
-        heading = ov.get("heading", book.title)
-        author = ov.get("author", getattr(book, "author", "") or "")
-=======
 
         if not cover_url:
             raise ValueError("Book cover_url is required for creative generation")
@@ -1160,7 +1150,6 @@
         placid_media_url = _ensure_placid_media_url(cover_url)
         heading = ov.get("heading", book.title)
         author = ov.get("author") or _first_author_name(book)
->>>>>>> dd09a031
         badge_text = ov.get("badge_text", "OLD PRICE:")
         button_text = ov.get("button_text", "DOWNLOAD NOW")
 
@@ -1172,22 +1161,6 @@
             payload = {
                 "template_uuid": PLACID_TPL_V4,
                 "layers": {
-<<<<<<< HEAD
-                    "PICTURE_BG_VAR": {"image": placid_media_url},
-                    "BOOK_COVER": {"image": placid_media_url},
-                    "HEADING": {"text": heading},
-                    "AUTHOR": {"text": author},
-
-                    "NEW_PRICE": {"text": price_new},
-                    "NEW_PRICE_TEXT": {"text": ov.get("new_price_text", "New:")},
-
-                    "OLD_PRCIE_TEXT": {"text": ov.get("old_price_text", "Old price:")},
-                    "OLD_PRICE": {"text": price_old},
-
-                    "TEXT_DOWNLOAD": {"text": ov.get("button_text", "DOWNLOAD NOW")},
-                },
-            }
-=======
                     "Picture_bg_var": {"image": placid_media_url},
                     "Book_cover": {"image": placid_media_url},
                     "Heading": {"text": heading},
@@ -1202,7 +1175,6 @@
         logger.info(f"Creative v4 placid_media_url for book_id={book.id}: {placid_media_url!r}")
 
         logger.info(f"v4 payload debug for book_id={book.id}: {json.dumps(payload, ensure_ascii=False)}")
->>>>>>> dd09a031
 
         url, err = _placid_render(payload)
         if err:
@@ -1213,10 +1185,7 @@
 
         img = _download_bytes(url)
         key = _s3_key(book.id, PLACID_TPL_V4)
-<<<<<<< HEAD
-=======
         logger.info(f"Uploading creative v4 to S3, book_id={book.id}, key={key}")
->>>>>>> dd09a031
         s3_url = _upload_to_s3(key, img)
 
         existing = (
