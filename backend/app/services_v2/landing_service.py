--- conflicted
+++ resolved
@@ -21,7 +21,7 @@
     Tag,
     Purchase,
     AdVisit,
-    users_courses,
+    users_courses, LandingAdPeriod,
 )
 from ..schemas_v2.landing import LandingCreate, LandingUpdate, LangEnum, LandingCardResponse
 
@@ -61,21 +61,55 @@
     new = cast(Landing.__table__.c.new_price, Float())
     return ((old - new) / old) * 100
 
-# 4. Базовый SELECT по лендингам + обнуление истёкших реклам
-def reset_expired_ad_flags(db: Session):
-    updated = (
-        db.query(Landing)
-        .filter(
-            Landing.in_advertising.is_(True),
-            Landing.ad_flag_expires_at < func.utc_timestamp(),
-        )
-        .update(
-            {Landing.in_advertising: False, Landing.ad_flag_expires_at: None},
-            synchronize_session=False,
-        )
-    )
-    if updated:
-        db.commit()
+
+def reset_expired_ad_flags(db: Session) -> int:
+    """
+    Гасит просроченные рекламные флаги и закрывает открытые периоды рекламы.
+
+    Возвращает: количество лендингов, у которых флаг был сброшен.
+    """
+    # 1) Выберем ID лендингов с просроченным рекламным флагом
+    expiring_ids = [
+        lid for (lid,) in
+        db.query(Landing.id)
+          .filter(
+              Landing.in_advertising.is_(True),
+              Landing.ad_flag_expires_at.isnot(None),
+              Landing.ad_flag_expires_at < func.utc_timestamp(),  # серверное UTC-время
+          )
+          .all()
+    ]
+
+    if not expiring_ids:
+        return 0
+
+    # 2) Закроем все открытые периоды рекламы для этих лендингов
+    db.query(LandingAdPeriod) \
+      .filter(
+          LandingAdPeriod.landing_id.in_(expiring_ids),
+          LandingAdPeriod.ended_at.is_(None),
+      ) \
+      .update(
+          {
+              LandingAdPeriod.ended_at: func.utc_timestamp(),
+              LandingAdPeriod.ended_by: None,  # при авто-гашении — неизвестно кем закрыто
+          },
+          synchronize_session=False,
+      )
+
+    # 3) Сбросим флаги у лендингов
+    db.query(Landing) \
+      .filter(Landing.id.in_(expiring_ids)) \
+      .update(
+          {
+              Landing.in_advertising: False,
+              Landing.ad_flag_expires_at: None,
+          },
+          synchronize_session=False,
+      )
+
+    db.commit()
+    return len(expiring_ids)
 
 def _base_landing_query(db: Session) -> Query:
     """Общий базовый запрос: не скрытые лендинги."""
@@ -450,87 +484,137 @@
     limit: int = 10,
     start_date: Optional[date] = None,
     end_date: Optional[date] = None,
+    sort_by: str = "sales",      # 'sales' | 'created_at'
+    sort_dir: str = "desc",      # 'asc' | 'desc'
 ):
     reset_expired_ad_flags(db)
-
-    # если есть хотя бы одна дата — считаем реальный sales
+    order_desc = (sort_dir.lower() == "desc")
+
+    # --- когда есть даты
     if start_date or end_date:
-        subq = (
+        sales_subq = (
             db.query(
                 Purchase.landing_id.label("landing_id"),
                 func.count(Purchase.id).label("sales"),
             )
             .filter(Purchase.landing_id.isnot(None))
         )
-
-        # приводим created_at → date и фильтруем
         if start_date:
-            subq = subq.filter(
-                cast(Purchase.created_at, Date) >= start_date
+            sales_subq = sales_subq.filter(cast(Purchase.created_at, Date) >= start_date)
+        if end_date:
+            sales_subq = sales_subq.filter(cast(Purchase.created_at, Date) <= end_date)
+        sales_subq = sales_subq.group_by(Purchase.landing_id).subquery()
+
+        ad_sales_subq = (
+            db.query(
+                Purchase.landing_id.label("landing_id"),
+                func.count(Purchase.id).label("ad_sales"),
             )
+            .filter(
+                Purchase.landing_id.isnot(None),
+                Purchase.from_ad.is_(True),
+            )
+        )
+        if start_date:
+            ad_sales_subq = ad_sales_subq.filter(cast(Purchase.created_at, Date) >= start_date)
         if end_date:
-            subq = subq.filter(
-                cast(Purchase.created_at, Date) <= end_date
+            ad_sales_subq = ad_sales_subq.filter(cast(Purchase.created_at, Date) <= end_date)
+        ad_sales_subq = ad_sales_subq.group_by(Purchase.landing_id).subquery()
+
+        q = (
+            db.query(
+                Landing,
+                sales_subq.c.sales.label("sales"),
+                func.coalesce(ad_sales_subq.c.ad_sales, 0).label("ad_sales_count"),
             )
-
-        subq = subq.group_by(Purchase.landing_id).subquery()
-
-        q = (
-            db.query(Landing, subq.c.sales)
-            .join(subq, subq.c.landing_id == Landing.id)
+            .join(sales_subq, sales_subq.c.landing_id == Landing.id)
+            .outerjoin(ad_sales_subq, ad_sales_subq.c.landing_id == Landing.id)
             .filter(Landing.is_hidden.is_(False))
         )
         if language:
             q = q.filter(Landing.language == language)
 
-        result = q.order_by(subq.c.sales.desc()).limit(limit).all()
-
+        if sort_by == "created_at":
+            q = q.order_by(Landing.created_at.desc() if order_desc else Landing.created_at.asc())
+        else:
+            q = q.order_by(sales_subq.c.sales.desc() if order_desc else sales_subq.c.sales.asc())
+
+        result = q.limit(limit).all()
+
+    # --- когда дат нет
     else:
-        # старое поведение: агрегированное поле
+        ad_sales_subq = (
+            db.query(
+                Purchase.landing_id.label("landing_id"),
+                func.count(Purchase.id).label("ad_sales"),
+            )
+            .filter(
+                Purchase.landing_id.isnot(None),
+                Purchase.from_ad.is_(True),
+            )
+            .group_by(Purchase.landing_id)
+            .subquery()
+        )
+
         q = (
-            db.query(Landing, Landing.sales_count.label("sales"))
+            db.query(
+                Landing,
+                Landing.sales_count.label("sales"),
+                func.coalesce(ad_sales_subq.c.ad_sales, 0).label("ad_sales_count"),
+            )
+            .outerjoin(ad_sales_subq, ad_sales_subq.c.landing_id == Landing.id)
             .filter(Landing.is_hidden.is_(False))
         )
         if language:
             q = q.filter(Landing.language == language)
 
-        result = q.order_by(Landing.sales_count.desc()).limit(limit).all()
-
-    db.commit()
+        if sort_by == "created_at":
+            q = q.order_by(Landing.created_at.desc() if order_desc else Landing.created_at.asc())
+        else:
+            q = q.order_by(Landing.sales_count.desc() if order_desc else Landing.sales_count.asc())
+
+        result = q.limit(limit).all()
+
+    # db.commit() тут не нужен, но если был — не страшно
     return result
 
-
-AD_TTL = timedelta(hours=3)
-
-def open_ad_period_if_needed(db: Session, landing_id: int, started_by: int | None):
-    """
-    Открывает новый рекламный период если нет открытого.
-    Использует блокировку для избежания гонки.
-    """
-    from ..models.models_v2 import LandingAdPeriod
-    
-    # блокируем открытый период, чтобы избежать гонки
-    open_exists = (
-        db.query(LandingAdPeriod.id)
+def get_sales_totals(
+    db: Session,
+    language: Optional[str] = None,
+    start_date: Optional[date] = None,
+    end_date: Optional[date] = None,
+) -> dict[str, int]:
+    """
+    Возвращает:
+      {
+        "sales_total": <все продажи>,
+        "ad_sales_total": <продажи с рекламы>
+      }
+    Фильтры: язык (через Landing), период (по Purchase.created_at), is_hidden=False.
+    """
+    base = (
+        db.query(func.count(Purchase.id))
+          .join(Landing, Landing.id == Purchase.landing_id)
           .filter(
-<<<<<<< HEAD
-              LandingAdPeriod.landing_id == landing_id,
-              LandingAdPeriod.ended_at.is_(None),
-=======
               Purchase.landing_id.isnot(None),
->>>>>>> 624c3d3d
           )
-          .with_for_update()
-          .first()
-    )
-    if open_exists:
-        return
-
-<<<<<<< HEAD
-    db.add(LandingAdPeriod(
-        landing_id=landing_id,
-        started_at=datetime.utcnow(),
-=======
+    )
+    if language:
+        base = base.filter(Landing.language == language)
+
+    # Период (если задан): используем те же правила, что в /most-popular
+    if start_date:
+        base = base.filter(cast(Purchase.created_at, Date) >= start_date)
+    if end_date:
+        base = base.filter(cast(Purchase.created_at, Date) <= end_date)
+
+    sales_total = base.scalar() or 0
+
+    ad_base = base.filter(Purchase.from_ad.is_(True))
+    ad_sales_total = ad_base.scalar() or 0
+
+    return {"sales_total": int(sales_total), "ad_sales_total": int(ad_sales_total)}
+
 AD_TTL = timedelta(hours=14)
 UNIQUE_MIN = 3                 # порог уникальных визитов для старта рекламы
 UNIQUE_WINDOW = AD_TTL
@@ -552,19 +636,10 @@
     db.add(LandingAdPeriod(
         landing_id=landing_id,
         started_at=datetime.utcnow(),   # <-- обязательно!
->>>>>>> 624c3d3d
         ended_at=None,
         started_by=started_by,
         ended_by=None,
     ))
-<<<<<<< HEAD
-
-def track_ad_visit(db: Session, landing_id: int, fbp: str | None, fbc: str | None, ip: str):
-    """
-    Отслеживает визит с рекламы с метаданными (fbp, fbc, ip).
-    Устанавливает флаг in_advertising и TTL.
-    """
-=======
 
 def _ensure_ad_on_and_extend_ttl(
     db: Session,
@@ -623,7 +698,6 @@
     now = datetime.utcnow()
 
     # 1) лог визита (fbp/fbc оставляем для аналитики, но не используем в логике включения)
->>>>>>> 624c3d3d
     visit = AdVisit(
         landing_id=landing_id,
         fbp=fbp,
@@ -633,12 +707,6 @@
     db.add(visit)
     db.flush()  # чтобы запись учлась в последующих запросах этой транзакции
 
-<<<<<<< HEAD
-    landing = db.query(Landing).filter(Landing.id == landing_id).first()
-    if landing:
-        landing.in_advertising = True
-        landing.ad_flag_expires_at = datetime.utcnow() + AD_TTL
-=======
     # 2) работаем с лендингом под блокировкой
     landing = (
         db.query(Landing)
@@ -678,7 +746,6 @@
         if not landing.ad_flag_expires_at or landing.ad_flag_expires_at < new_ttl:
             landing.ad_flag_expires_at = new_ttl
 
->>>>>>> 624c3d3d
     db.commit()
 
 
@@ -913,4 +980,39 @@
                   Purchase.landing_id.isnot(None))
           .all()
     )
-    return {r[0] for r in rows}+    return {r[0] for r in rows}
+
+def _open_ad_period_if_needed(db: Session, landing_id: int, started_by: int | None = None):
+    # есть ли открытый период?
+    open_period = (
+        db.query(LandingAdPeriod)
+          .filter(LandingAdPeriod.landing_id == landing_id,
+                  LandingAdPeriod.ended_at.is_(None))
+          .first()
+    )
+    if not open_period:
+        db.add(LandingAdPeriod(landing_id=landing_id, started_by=started_by))
+
+def _close_ad_period_if_open(db: Session, landing_id: int, ended_by: int | None = None):
+    open_period = (
+        db.query(LandingAdPeriod)
+          .filter(LandingAdPeriod.landing_id == landing_id,
+                  LandingAdPeriod.ended_at.is_(None))
+          .first()
+    )
+    if open_period:
+        open_period.ended_at = datetime.utcnow()
+        open_period.ended_by = ended_by
+
+def set_in_advertising(db: Session, landing: Landing, value: bool, actor_user_id: int | None = None):
+    if value and not landing.in_advertising:
+        # включаем рекламу
+        landing.in_advertising = True
+        _open_ad_period_if_needed(db, landing.id, started_by=actor_user_id)
+
+    elif not value and landing.in_advertising:
+        # выключаем рекламу
+        landing.in_advertising = False
+        _close_ad_period_if_open(db, landing.id, ended_by=actor_user_id)
+
+    db.commit()