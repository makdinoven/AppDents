--- conflicted
+++ resolved
@@ -56,11 +56,7 @@
             set -Eeuo pipefail
             set -x
 
-<<<<<<< HEAD
-            cd var/www/AppDents
-=======
             cd /var/www/AppDents
->>>>>>> 66bda6b2
             export COMPOSE_PROJECT_NAME=appdents
 
             # 1) Подготовка git к non-interactive pull
