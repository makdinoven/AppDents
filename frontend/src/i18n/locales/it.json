--- conflicted
+++ resolved
@@ -112,13 +112,10 @@
     "search": "Cerca",
     "profile": "Profilo",
     "promote": {
-<<<<<<< HEAD
+      "webinarProgram": "Programma del webinar",
+      "webinarProfessors": "Docenti del webinar",
       "bookPages": "Pagine del libro",
       "bookAuthors": "Autori del libro",
-=======
-      "webinarProgram": "Programma del webinar",
-      "webinarProfessors": "Docenti del webinar",
->>>>>>> 09314524
       "professors": "Docenti del corso",
       "program": "Programma del corso"
     }
