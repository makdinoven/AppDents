{
  "home": "Home",
  "pay": "Paga",
  "buy": "Acquista",
  "buyNow": "Acquista ora",
  "buyFor": "Acquista per",
  "etAl": "e altri",
  "nothingFound": "Nessun risultato trovato",
  "searchCourses": "Cerca corsi per titolo o autore...",
  "similarCourses": "Corsi simili",
  "similarBooks": "Libri simili",
  "back": "Indietro",
  "backToLogin": "Torna al login",
  "login": "Accedi",
  "signup": "Registrati",
  "firstTimeHere": "È la tua prima volta qui?",
  "forgotPassword": "Hai dimenticato la password?",
  "alreadyHaveAccount": "Hai già un account?",
  "passwordResetMailSent": "Una nuova password verrà inviata al tuo indirizzo email",
  "passwordReset": "reimpostazione della password",
  "reset": "reimposta",
  "update": "aggiorna",
  "email": "Email...",
  "yourName": "Il tuo nome...",
  "yourOrder": "Il tuo ordine",
  "seeMore": "Vedi di più",
  "endOfList": "Questi sono tutti i corsi per ora. Ne arriveranno altri presto!",
  "endOfListFilter": "Corsi filtrati per «{{filter}}». Questo è tutto per ora. Presto ce ne saranno altri!",
  "password": "Password...",
  "open": "apri",
  "daysShort": "g",
  "viewCourse": "Vedi corso",
  "view": "Vedi",
  "watch": "Guarda",
  "watchLesson": "Guarda lezione",
  "onlineCourse": "Corso online",
  "onlineWebinar": "Webinar online",
  "professors": "Professori",
  "logout": "Disconnetti",
  "mail": "email",
  "successPayment": "Il tuo acquisto è andato a buon fine. Verrai reindirizzato al tuo profilo a breve, dove potrai accedere al corso e iniziare a imparare.",
  "videoFailedToLoad": "Impossibile caricare il video. Prova a guardarlo direttamente",
  "watchHere": "qui.",
  "total": "Totale:",
  "emailGrant": "Questa email verrà utilizzata per fornirti l'accesso al corso acquistato immediatamente dopo il pagamento.",
  "paymentWarn": "Una volta confermato il pagamento, i tuoi dati di accesso verranno inviati automaticamente alla tua email. Se non trovi il messaggio nella posta in arrivo, controlla la cartella dello spam.",
  "resetPassword": "Cambia la password",
  "newPassword": "Inserisci una nuova password...",
  "change": "Cambia",
  "passwordChanged": "La password è stata cambiata con successo",
  "forgotPasswordSuccess": "La tua nuova password è stata inviata alla tua email. Ora puoi accedere con la nuova password. Se non vedi il messaggio, controlla anche la cartella dello spam.",
  "registrationSuccess": "Registrazione completata! La tua password è stata inviata alla tua email. Ora puoi accedere. Se non vedi il messaggio, controlla anche la cartella dello spam.",
  "showLess": "Mostra meno",
  "readMore": "Leggi di più",
  "support": "Supporto",
  "copy": "Copia",
  "copied": "Copiato!",
  "successPaymentWithBalance": "Pagamento effettuato con successo! Hai ottenuto l'accesso al corso. Saldo rimanente: ${{balance}}. Verrai reindirizzato al tuo profilo a breve.",
  "tryCourseForFree": "Prova gratis",
  "get": "Ottieni",
  "freeWebinar": "Webinar gratuito",
  "free": "Gratis",
  "freePaymentWarn": "Verrai automaticamente connesso al tuo account personale, dove potrai guardare la prima lezione gratuita del corso. Se non si apre, accedi manualmente con email e password.",
  "firstFreeLesson": "Prima lezione gratis",
  "or": "o",
  "here": "qui.",

  "emailValidationTooltip": {
    "suggestion": "Forse intendevi {{suggestedEmail}}?",
    "warning": "Per favore, assicurati che l'email sia corretta"
  },

  "freeCourse": {
    "freePreview": "Offerta speciale",
    "discount": "Sconto del {{discount}}%",
    "registerToWatch": "Registrati per vedere",
    "tryFirstLesson": "Prova la prima lezione",
    "fullAccess": "Corso completo",
    "title": "Serve il corso completo",
    "get": "Ottieni tutte le lezioni per solo ${{count}}",
    "desc": "Questa lezione fa parte di un corso completo. Ottieni l'accesso completo a tutte le lezioni acquistando il corso.",
    "access": {
      "full": "Accesso completo",
      "partial": "Accesso parziale",
      "offer": "Offerta speciale"
    }
  },

  "banner": {
    "title": "Solo <1>oggi</1> – <1>{{discount}}% sconto!</1>"
  },

  "disabledPayment": {
    "title": "L'acquisto dei corsi è temporaneamente non disponibile",
    "date": "Dal 16 al 26 luglio 2025 i pagamenti saranno sospesi",
    "boughtCourses": "Tutti i corsi acquistati in precedenza rimarranno accessibili",
    "sorry": "Ci scusiamo per il disagio"
  },

  "payment": {
    "encryptedPayment": "Il pagamento è gestito da Stripe secondo PCI DSS Livello 1: i dati della carta sono crittografati e mai memorizzati.",
    "afterPayment": "Dopo il pagamento, il corso verrà aggiunto al tuo account e i dati di accesso verranno inviati via e-mail. Controlla la cartella Spam se non ricevi nulla.",
    "privacyAgreement": "Facendo clic sul pulsante \"Paga\", accetti di ricevere email di marketing e acconsenti alla nostra <1>Informativa sulla Privacy.</1>"
  },

  "nav": {
    "home": "Home",
    "courses": "Corsi",
    "books": "Libri",
    "professors": "Professori",
    "cart": "Carrello",
    "search": "Cerca",
    "profile": "Profilo",
    "promote": {
<<<<<<< HEAD
      "bookPages": "Pagine del libro",
      "bookAuthors": "Autori del libro",
=======
      "webinarProgram": "Programma del webinar",
      "webinarProfessors": "Docenti del webinar",
>>>>>>> e0a9e93a
      "professors": "Docenti del corso",
      "program": "Programma del corso"
    }
  },

  "search": {
    "searchCourses": "Cerca corsi",
    "searchPlaceholder": "Inserisci il nome del corso o il nome dell'autore...",
    "result": "trovati {{count}} corsi",
    "result_one": "{{count}} corso trovato",
    "result_few": "{{count}} corsi trovati",
    "result_many": "trovati {{count}} corsi",
    "result_zero": "Nessun corso trovato"
  },

  "main": {
    "title": "Scuola <1>dentale</1> online",
    "hero.widestRange": "La <1>più ampia</1> gamma di prodotti",
    "hero.bestPrices": "I <1>migliori</1> prezzi",
    "hero.description": "Corsi online per dentisti",
    "hero.chooseCourse": "Scegli il tuo corso",
    "ourCurses": "I nostri corsi",
    "viewCourse": "Vedi corso",
    "noCourses": "Nessun corso trovato",
    "noCoursesFilter": "Nessun corso trovato per il filtro «{{filter}}»."
  },

  "footer": {
    "contacts.title": "Contatti",
    "polities": "Politiche",
    "product": "Prodotto",
    "terms": "Termini di utilizzo",
    "cookie": "Politica sui cookie",
    "privacy": "Informativa sulla privacy",
    "home": "Pagina principale",
    "tour": "Tour",
    "templates": "Template",
    "copyright": "© 2025 Dent-S. Tutti i diritti riservati."
  },

  "tag": {
    "allCourses": "Tutti i corsi",
    "surgery": "Chirurgia",
    "orthodontics": "Ortodonzia",
    "periodontology": "Parodontologia",
    "restoration": "Restauro",
    "endodontics": "Endodonzia",
    "gnathology": "Gnatologia",
    "prosthodontics": "Protesi",
    "digital_dentistry": "Odontoiatria digitale",
    "pediatric_dentistry": "Pediatria",
    "orthopedics": "Ortopedia",
    "esthetic": "Estetica",
    "management": "Gestione",
    "common.popular": "Popolare",
    "common.bestPrices": "Migliori prezzi",
    "common.new": "Nuovo",
    "common.rec": "Per te"
  },

  "bookLanding": {
    "onlineBook": "Libro online",
    "annotation": "Annotazione",
    "aboutAuthor": "Autori",
    "about": "Informazioni sul libro",
    "pages": {
      "title": "Pagine",
      "readFirstPages": "Leggi le prime pagine del libro!",
      "fullBook": "Il libro completo sarà disponibile dopo il pagamento."
    }
  },


"landing": {
    "by": "Da",
    "about": "Informazioni su questo corso",
    "access": "l'accesso non è limitato nel tempo",
    "duration": "Durata:",
    "lessons_one": "lezione",
    "lessons_other": "lezioni",
    "professors_one": "professore",
    "professors_other": "professori",
    "onlineLessons": "lezioni online",
    "online": "online",
    "discount": "sconto {{count}}%",
    "savings": "risparmio",
    "courseProgram": "Programma del corso",
    "fullCourseProgram": "Il programma completo del corso",
    "buyFor": "Acquista per <1>${{old_price}}</1> <2>${{new_price}}</2>",
    "buyLessonsFor_one": "Acquista {{count}} lezione: <2>{{new_price}}$</2> <1>{{old_price}}$</1>",
    "buyLessonsFor_other": "Acquista {{count}} lezioni: <2>{{new_price}}$</2> <1>{{old_price}}$</1>",
    "buyForFull": "Acquista il corso per <1>${{old_price}}</1> <2>${{new_price}}</2>",
    "youCanBuyEntireCourse": "Puoi acquistare l'<1>intero corso</1> ora al nuovo prezzo <2>${{new_price}}</2>, invece del vecchio - ${{old_price}}",
    "fiveMinuteFragment": "Qui puoi vedere un <1>frammento di cinque minuti</1>",
    "durationOfLesson": "Durata:",
    "noVideoLink": "Nessun link al video o link non valido",
    "videoIsNotSupported": "Il tuo browser non supporta il video",
    "specialOffer": "Offerta speciale",
    "accessFull": "L'accesso al corso è illimitato nel tempo!",
    "fullWebinarProgram": "Programma completo del webinar",
    "accessFullWebinar": "L'accesso al webinar è illimitato nel tempo!",
    "video": {
      "modalTitle": "Sblocca il corso completo",
      "buyCourseToWatch": "Acquista il corso completo per continuare a guardare."
    },
    "faq": {
      "faq": "Domande Frequenti",
      "1_question": "Come accedo al mio corso dopo l'acquisto?",
      "1_answer": "Non appena il pagamento sarà completato, riceverai accesso immediato al tuo corso. Dopo il pagamento, verrai reindirizzato automaticamente al tuo account, dove troverai il corso acquistato (consigliamo di cambiare subito la password per non dimenticarla). Riceverai anche una ricevuta e la conferma di iscrizione via email. Se non trovi l'email, controlla la cartella spam (e altre cartelle; il mittente è 'no-reply'). I materiali del corso saranno disponibili immediatamente.",
      "1_question_book": "Come posso accedere al mio libro dopo l’acquisto?",
      "1_answer_book": "Non appena il pagamento sarà completato, riceverai l’accesso immediato al tuo libro. Dopo il pagamento, verrai automaticamente reindirizzato al tuo account, dove troverai il libro acquistato e potrai scaricarlo (ti consigliamo di cambiare subito la password per non dimenticarla). Riceverai anche una ricevuta e una conferma dell’acquisto via email. Se non vedi l’email nella posta in arrivo, controlla la cartella spam (e le altre cartelle — il mittente sarà 'no-reply'). Il tuo libro sarà subito disponibile e potrai leggerlo quando vuoi su qualsiasi dispositivo.",
      "2_question_book": "Dove posso trovare i miei libri acquistati se ho perso i file scaricati?",
      "2_answer_book": "Tutti i libri acquistati rimarranno archiviati in modo sicuro nel tuo account personale — l’accesso non scade mai.",
      "2_question": "C'è un limite di tempo per completare i corsi?",
      "2_answer": "No, i nostri corsi sono a ritmo libero: puoi iniziare, sospendere e riprendere quando vuoi. L’accesso ai materiali è illimitato nel tempo.",
      "3_question": "Quali metodi di pagamento accettate?",
      "3_answer": "Accettiamo tutte le principali carte di credito (Visa, MasterCard, American Express) e sistemi di pagamento globali come ApplePay, GooglePay, SamsungPay, ecc. Utilizziamo Stripe per pagamenti sicuri.",
      "4_question": "Perché i vostri prezzi sono più bassi?",
      "4_answer": "Dent-S crede che un'istruzione di qualità debba essere accessibile a tutti. Più medici qualificati significano una società più sana. Per questo offriamo i nostri corsi al prezzo più basso possibile. Grazie al tuo supporto possiamo ampliare il progetto.",
      "5_question": "Posso accedere ai corsi da cellulare o tablet?",
      "5_answer": "Certo! La nostra piattaforma è ottimizzata per dispositivi mobili e tablet, così puoi studiare ovunque e in qualsiasi momento.",
      "6_question": "Riceverò una fattura per il mio acquisto?",
      "6_answer": "Se hai bisogno di una fattura, contatta il nostro supporto (i dettagli sono sulla ricevuta) e te la invieremo.",
      "7_question": "E se non sono soddisfatto del corso?",
      "7_answer": "Offriamo il cambio del corso o il rimborso totale entro 15 giorni dall'acquisto. Contatta il nostro supporto.",
      "8_question": "Come contatto il supporto?",
      "8_answer": "Puoi contattare il supporto tramite il tuo account su <link1>dent-s.com</link1> o usando l'email indicata sulla ricevuta.",
      "9_question": "Come reimposto la password?",
      "9_answer": "Clicca su <link1>Hai dimenticato la password?</link1> nella <link2>pagina di accesso</link2> e segui le istruzioni per crearne una nuova."
    }
  },

  "profile": {
    "yourCourses": "I tuoi corsi",
    "noCourses": "Nessun corso",
    "nextLesson": "Lezione successiva",
    "prevLesson": "Lezione precedente",
    "pdfText": "Questa lezione contiene materiali in formato PDF invece di un video. Clicca sul link qui sotto per aprire il file.",
    "openPdf": "Apri materiali PDF",
    "referral": {
      "myReferrals": "I miei referenti",
      "balance": "Il tuo saldo: <1>{{count}}$</1>",
      "spend": "Spendi su qualsiasi corso!",
      "link": "Link di invito:",
      "invite": "Invita un amico e guadagna un bonus.",
      "friendsPurchases": "<1>50%</1> degli acquisti dei tuoi amici va direttamente al tuo saldo!",
      "step_1": "1. Copia il tuo link personale qui sotto.",
      "step_2": "2. Invia il link a un amico tramite WhatsApp, Telegram, email o come preferisci.",
      "step_3": "3. Il tuo amico acquista qualsiasi corso — ad esempio uno da <1>$19</1>.",
      "step_4": "4. Ricevi il <1>50%</1> del pagamento (es. <1>$9,50</1>) come credito nel tuo portafoglio."
    },

    "main": "Home",
    "user": "Utente:",
    "referrals": {
      "email": "Email",
      "invitation": "Invito",
      "totalCashback": "cashback totale"
    },
    "purchaseHistory": {
      "invitedUsers": "Utenti invitati",
      "purchases": "Cronologia acquisti",
      "purchaseSum": "Importo dell'acquisto:",
      "adminAdjust": "Bonus",
      "internalPurchase": "Pagamento",
      "purchase": "Pagamento",
      "referralCashback": "Cashback",
      "fromBalance": "dal saldo",
      "fromCart": "Dal carrello",
      "noReferralsData": "Non hai ancora invitato amici? Scopri di più sul nostro programma di referral nella scheda principale del profilo — condividi la conoscenza e ottieni bonus!",
      "noPurchasesData": "Non hai ancora effettuato alcun acquisto. Inizia a studiare oggi stesso: puoi scegliere il corso giusto <1>qui</1>."
    }
  },

  "professor": {
    "youCanBuyAllCourses": "Ottieni tutti i corsi di questo professore con uno sconto del <1>20%</1> a soli <1>${{new_price}}</1> — invece di <2>${{old_price}}</2>!",
    "getAllCourses": "Tutti i corsi a <1>${{new_price}}</1>",
    "accessToAllCourses": "Accesso illimitato ai corsi, per sempre!",
    "professorsCourses": "I corsi di questo professore",
    "professors.title": "I nostri professori",
    "search": "Cerca professori...",
    "found": "Professori trovati: {{count}}",
    "noProfessors": "Nessun professore trovato",
    "about": "Dettagliato",
    "specialization": "Specializzazione:",
    "coursesCount_one": "{{count}} corso",
    "coursesCount_other": "{{count}} corsi"
  },
  "other": {
    "otherCourses": "Altri corsi",
    "otherBooks": "Altri libri"
  },

  "error": {
    "email.empty": "L'email non può essere vuota",
    "email.valid": "Inserisci un'email valida",
    "email.required": "L'email è obbligatoria",
    "password.empty": "La password non può essere vuota",
    "password.minLength": "La password deve contenere almeno 6 caratteri",
    "password.digitUppercaseLetter": "La password deve contenere almeno una cifra e una lettera maiuscola",
    "password.required": "La password è obbligatoria",
    "error.invalid_credentials": "Email o password errati",
    "errorChangingPassword": "Errore. La password non è stata cambiata."
  },

  "workingWarn": {
    "title": "Torniamo presto",
    "first": "Stiamo effettuando aggiornamenti per migliorare la tua esperienza formativa.",
    "second": "La nostra piattaforma di corsi è temporaneamente non disponibile per manutenzione programmata.",
    "third": "Torna a trovarci a breve — stiamo lavorando a nuove funzioni e miglioramenti!",
    "fourth": "Grazie per la tua pazienza e per l'interesse nei nostri corsi.",
    "last": "— Il team di Dent-S"
  },

  "pageNotFound": {
    "num": "404",
    "title": "Pagina non trovata",
    "sorry": "Spiacenti, la pagina che stai cercando non esiste",
    "goBack": "Torna indietro",
    "backToHome": "Torna alla home"
  },

  "cart": {
    "title": "Сarrello",
    "balance": "Il tuo saldo",
    "subtotal": "Subtotale",
    "discount": "Sconto",
    "total": "Totale",
    "useBalance": "Usa il saldo",
    "replenish": "Ricarica saldo",
    "returnToShop": "Torna al negozio",
    "inCart": "Nel carrello",
    "priceWithoutDiscount_one": "Subtotale per {{count}} corso",
    "priceWithoutDiscount_other": "Subtotale per {{count}} corsi",
    "balanceDiscount": "Dal saldo",
    "currentDiscount": "Sconto attuale",
    "barText_1": "Ora hai uno sconto del <1>{{current}}%</1>.",
    "barText_2": "Aggiungi un altro corso per il <2>{{next}}%</2>!",
    "barTextMaxDiscount": "Hai raggiunto lo sconto massimo del <1>{{current}}%</1>!",
    "empty": {
      "title": "Il tuo carrello è vuoto",
      "haventAdded": "Sembra che tu non abbia ancora aggiunto nulla. Sfoglia il nostro catalogo e aggiungi qualcosa ora!"
    }
  },
  "courses": {
    "title": "tutti i corsi",
    "search": "Cerca corsi...",
    "found": "Corsi trovati: {{count}}"
  },
  "books": {
    "title": "tutti i libri",
    "search": "Cerca libri...",
    "found": "Libri trovati: {{count}}"
  }
}<|MERGE_RESOLUTION|>--- conflicted
+++ resolved
@@ -112,13 +112,10 @@
     "search": "Cerca",
     "profile": "Profilo",
     "promote": {
-<<<<<<< HEAD
+      "webinarProgram": "Programma del webinar",
+      "webinarProfessors": "Docenti del webinar",
       "bookPages": "Pagine del libro",
       "bookAuthors": "Autori del libro",
-=======
-      "webinarProgram": "Programma del webinar",
-      "webinarProfessors": "Docenti del webinar",
->>>>>>> e0a9e93a
       "professors": "Docenti del corso",
       "program": "Programma del corso"
     }
