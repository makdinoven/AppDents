{
  "home": "Home",
  "pay": "Paga",
  "buy": "Acquista",
  "buyNow": "Acquista ora",
  "buyFor": "Acquista per",
  "etAl": "e altri",
  "nothingFound": "Nessun risultato trovato",
  "searchCourses": "Cerca corsi per titolo o autore...",
  "similarCourses": "Corsi simili",
  "similarBooks": "Libri simili",
  "back": "Indietro",
  "backToLogin": "Torna al login",
  "login": "Accedi",
  "signup": "Registrati",
  "firstTimeHere": "È la tua prima volta qui?",
  "forgotPassword": "Hai dimenticato la password?",
  "alreadyHaveAccount": "Hai già un account?",
  "passwordResetMailSent": "Una nuova password verrà inviata al tuo indirizzo email",
  "passwordResetLabel": "Inserisci una nuova password per il reset",
  "passwordReset": "reimpostazione della password",
  "reset": "reimposta",
  "update": "aggiorna",
  "email": "Email...",
  "yourName": "Il tuo nome...",
  "yourOrder": "Il tuo ordine",
  "seeMore": "Vedi di più",
  "endOfList": {
    "course": "Questi sono tutti i corsi per ora. Altri in arrivo presto!",
    "book": "Questi sono tutti i libri per ora. Altri in arrivo presto!"
  },
  "endOfListFilter": {
    "course": "Corsi filtrati per «{{filter}}». Questo è tutto per ora. Altri in arrivo presto!",
    "book": "Libri filtrati per «{{filter}}». Questo è tutto per ora. Altri in arrivo presto!"
  },
  "password": "Password...",
  "open": "apri",
  "daysShort": "g",
  "viewCourse": "Vedi corso",
  "view": "Vedi",
  "watch": "Guarda",
  "watchLesson": "Guarda lezione",
  "onlineCourse": "Corso online",
  "onlineWebinar": "Webinar online",
  "professors": "Professori",
  "logout": "Disconnetti",
  "mail": "email",
  "successPayment": "Il tuo acquisto è andato a buon fine. Verrai reindirizzato al tuo profilo a breve, dove potrai accedere al corso e iniziare a imparare.",
  "videoFailedToLoad": "Impossibile caricare il video. Prova a guardarlo direttamente",
  "watchHere": "qui.",
  "total": "Totale:",
  "emailGrant": "Questa email verrà utilizzata per fornirti l'accesso al corso acquistato immediatamente dopo il pagamento.",
  "paymentWarn": "Una volta confermato il pagamento, i tuoi dati di accesso verranno inviati automaticamente alla tua email. Se non trovi il messaggio nella posta in arrivo, controlla la cartella dello spam.",
  "resetPassword": "Cambia la password",
  "newPassword": "Inserisci una nuova password...",
  "change": "Cambia",
  "passwordChanged": "La password è stata cambiata con successo",
  "forgotPasswordSuccess": "La tua nuova password è stata inviata alla tua email. Ora puoi accedere con la nuova password. Se non vedi il messaggio, controlla anche la cartella dello spam.",
  "registrationSuccess": "Registrazione completata! La tua password è stata inviata alla tua email. Ora puoi accedere. Se non vedi il messaggio, controlla anche la cartella dello spam.",
  "showLess": "Mostra meno",
  "readMore": "Leggi di più",
  "support": "Supporto",
  "copy": "Copia",
  "copied": "Copiato!",
  "successPaymentWithBalance": "Pagamento avvenuto con successo! Ora hai accesso al tuo acquisto. Saldo rimanente: ${{balance}}.",
  "tryCourseForFree": "Prova gratis",
  "get": "Ottieni",
  "freeWebinar": "Webinar gratuito",
  "free": "Gratis",
  "freePaymentWarn": "Verrai automaticamente connesso al tuo account personale, dove potrai guardare la prima lezione gratuita del corso. Se non si apre, accedi manualmente con email e password.",
  "firstFreeLesson": "Prima lezione gratis",
  "or": "o",
  "here": "qui.",
  "of": "di",
  "readerFailedToLoad": "La finestra del lettore non si è caricata? Prova a leggerlo direttamente",
  "tooManyRequests": "⚠️ Troppe richieste. Ricarica la pagina e riprova tra un momento.",
  "typeHere": "Scrivi qui...",

  "emailValidationTooltip": {
    "suggestion": "Forse intendevi {{suggestedEmail}}?",
    "warning": "Per favore, assicurati che l'email sia corretta"
  },

  "freeCourse": {
    "freePreview": "Offerta speciale",
    "discount": "Sconto del {{discount}}%",
    "registerToWatch": "Registrati per vedere",
    "tryFirstLesson": "Prova la prima lezione",
    "fullAccess": "Corso completo",
    "title": "Serve il corso completo",
    "get": "Ottieni tutte le lezioni per solo ${{count}}",
    "desc": "Questa lezione fa parte di un corso completo. Ottieni l'accesso completo a tutte le lezioni acquistando il corso.",
    "access": {
      "full": "Accesso completo",
      "partial": "Accesso parziale",
      "offer": "Offerta speciale"
    }
  },

  "banner": {
    "title": "Solo <1>oggi</1> – <1>{{discount}}% sconto!</1>"
  },

  "disabledPayment": {
    "title": "L'acquisto dei corsi è temporaneamente non disponibile",
    "date": "Dal 16 al 26 luglio 2025 i pagamenti saranno sospesi",
    "boughtCourses": "Tutti i corsi acquistati in precedenza rimarranno accessibili",
    "sorry": "Ci scusiamo per il disagio"
  },

  "payment": {
    "encryptedPayment": "Il pagamento è gestito da Stripe secondo PCI DSS Livello 1: i dati della carta sono crittografati e mai memorizzati.",
    "afterPayment": "Dopo il pagamento, il corso verrà aggiunto al tuo account e i dati di accesso verranno inviati via e-mail. Controlla la cartella Spam se non ricevi nulla.",
    "privacyAgreement": "Facendo clic sul pulsante \"Paga\", accetti di ricevere email di marketing e acconsenti alla nostra <1>Informativa sulla Privacy.</1>"
  },

  "nav": {
    "home": "Home",
    "courses": "Corsi",
    "books": "Libri",
    "professors": "Professori",
    "cart": "Carrello",
    "search": "Cerca",
    "profile": "Profilo",
    "promote": {
      "webinarProgram": "Programma del webinar",
      "webinarProfessors": "Docenti del webinar",
      "bookPages": "Pagine del libro",
      "bookAuthors": "Autori del libro",
      "professors": "Docenti del corso",
      "program": "Programma del corso"
    }
  },

  "search": {
    "tooLong": "Troppo lungo. Usa 200 caratteri o meno.",
    "searchCourses": "Cerca corsi",
    "searchPlaceholder": "Digita per cercare...",
    "categories": "Categorie",
    "languages": "Lingue",
    "results": {
      "results": "Risultati della ricerca:",
      "landings": "Corsi",
      "authors": "Autori",
      "book_landings": "Libri"
    },
    "noResults": {
      "title": "Ops! Nessun risultato",
      "description": "Prova a usare parole o frasi diverse per una ricerca più efficace."
    },
    "landingsResult": {
      "result_one": "{{count}} corso trovato",
      "result_other": "{{count}} corsi trovati"
    },
    "book_landingsResult": {
      "result_one": "{{count}} libro trovato",
      "result_other": "{{count}} libri trovati"
    },
    "authorsResult": {
      "result_one": "{{count}} autore trovato",
      "result_other": "{{count}} autori trovati"
    }
  },

  "main": {
    "title": "Scuola <1>dentale</1> online",
    "hero.widestRange": "La <1>più ampia</1> gamma di prodotti",
    "hero.bestPrices": "I <1>migliori</1> prezzi",
    "hero.description": "Corsi online per dentisti",
    "hero.chooseCourse": "Scegli il tuo corso",
    "ourCurses": "I nostri corsi",
    "viewCourse": "Vedi corso",
    "noItems": {
      "course": "Nessun corso trovato",
      "book": "Nessun libro trovato"
    },
    "noItemsFilter": {
      "course": "Nessun corso trovato per il filtro «{{filter}}».",
      "book": "Nessun libro trovato per il filtro «{{filter}}»."
    }
  },

  "footer": {
    "contacts.title": "Contatti",
    "polities": "Politiche",
    "product": "Prodotto",
    "terms": "Termini di utilizzo",
    "cookie": "Politica sui cookie",
    "privacy": "Informativa sulla privacy",
    "home": "Pagina principale",
    "tour": "Tour",
    "templates": "Template",
    "copyright": "© 2025 Dent-S. Tutti i diritti riservati."
  },

  "tag": {
    "allCourses": "Tutti",
    "surgery": "Chirurgia",
    "orthodontics": "Ortodonzia",
    "periodontology": "Parodontologia",
    "restoration": "Restauro",
    "endodontics": "Endodonzia",
    "gnathology": "Gnatologia",
    "prosthodontics": "Protesi",
    "digital_dentistry": "Odontoiatria digitale",
    "pediatric_dentistry": "Pediatria",
    "orthopedics": "Ortopedia",
    "esthetic": "Estetica",
    "management": "Gestione",
    "common.popular": "Popolare",
    "common.bestPrices": "Migliori prezzi",
    "common.new": "Nuovo",
    "common.rec": "Per te"
  },

  "bookLanding": {
    "onlineBook": "Libro Online",
    "annotation": "Annotazione",
    "about": "Informazioni sul Libro",
    "publicationDate": "Data di pubblicazione: <0>{{date}}</0>",
    "author": "Autore: <0>{{authors}}</0>",
    "authors": "Autori: <0>{{authors}}</0>",
    "language": "Lingua: <0>{{language}}</0>",
    "availableFormats": "Formati Disponibili:",
    "chooseFormat": "Scegli un formato e scarica istantaneamente",
    "buyText": "Puoi acquistare la <0>versione completa</0> al nuovo prezzo ora - <0>${{newPrice}}</0>, invece del vecchio prezzo - ${{oldPrice}}",
    "download": "Scarica",
    "contentOverview": "Panoramica del Contenuto",
    "audioPreviewAvailable": "Ascolta il frammento audio",
    "audioText": "<0>Audio</0> è disponibile per darti una breve panoramica del libro prima di approfondire il suo contenuto.",
    "audio": "audio",
    "description": "Descrizione",
    "noDescription": "Nessuna descrizione",
    "productDetails": "Dettagli del prodotto",
    "publisher": "Editore: <0>{{publisher}}</0>",
    "pdfReader": {
      "error": "Si è verificato un errore durante il caricamento",
      "loading": "Caricamento..."
    },
    "pages": {
      "count": "Pagine: <0>{{count}}</0>",
      "title": "Pagine",
      "readFirstPages": "Leggi le prime pagine del libro!",
      "fullBook": "La versione completa del libro sarà disponibile dopo il pagamento."
    },
    "salesCount": "Vendite: <0>{{count}}</0>",
    "tags": "Tag: <0>{{tags}}</0>"
  },

  "landing": {
    "by": "Da",
    "about": "Informazioni su questo corso",
    "instantAccess": "accesso immediato subito dopo il pagamento",
    "access": "l'accesso non è limitato nel tempo",
    "duration": "durata:",
    "lessons_one": "lezione",
    "lessons_other": "lezioni",
    "professors_one": "professore",
    "professors_other": "professori",
    "onlineLessons": "lezioni online",
    "online": "online",
    "discount": "sconto {{count}}%",
    "savings": "risparmio",
    "courseProgram": "Programma del corso",
    "fullCourseProgram": "Il programma completo del corso",
    "buyFor": "Acquista per <1>${{old_price}}</1> <2>${{new_price}}</2>",
    "buyLessonsFor_one": "Acquista {{count}} lezione: <2>{{new_price}}$</2> <1>{{old_price}}$</1>",
    "buyLessonsFor_other": "Acquista {{count}} lezioni: <2>{{new_price}}$</2> <1>{{old_price}}$</1>",
    "buyForFull": "Acquista il corso per <1>${{old_price}}</1> <2>${{new_price}}</2>",
    "youCanBuyEntireCourse": "Puoi acquistare l'<1>intero corso</1> ora al nuovo prezzo <2>${{new_price}}</2>, invece del vecchio - ${{old_price}}",
    "fiveMinuteFragment": "Qui puoi vedere un <1>frammento di cinque minuti</1>",
    "durationOfLesson": "Durata:",
    "noVideoLink": "Nessun link al video o link non valido",
    "videoIsNotSupported": "Il tuo browser non supporta il video",
    "specialOffer": "Offerta speciale",
    "accessFull": "L'accesso al corso è illimitato nel tempo!",
    "instantAccessFull": "Ottieni l'accesso immediato al corso subito dopo l'acquisto!",
    "fullWebinarProgram": "Programma completo del webinar",
    "accessFullWebinar": "L'accesso al webinar è illimitato nel tempo!",
    "instantAccessWebinar": "Ottieni l'accesso immediato al webinar subito dopo l'acquisto!",
    "sales": "Acquistato <0>{{sales}}</0> volte",
    "video": {
      "modalTitle": "Sblocca il corso completo",
      "buyCourseToWatch": "Acquista il corso completo per continuare a guardare."
    },
    "faq": {
      "faq": "Domande Frequenti",
      "1_question": "Come accedo al mio corso dopo l'acquisto?",
      "1_answer": "Non appena il pagamento sarà completato, riceverai accesso immediato al tuo corso. Dopo il pagamento, verrai reindirizzato automaticamente al tuo account, dove troverai il corso acquistato (consigliamo di cambiare subito la password per non dimenticarla). Riceverai anche una ricevuta e la conferma di iscrizione via email. Se non trovi l'email, controlla la cartella spam (e altre cartelle; il mittente è 'no-reply'). I materiali del corso saranno disponibili immediatamente.",
      "1_question_book": "Come posso accedere al mio libro dopo l’acquisto?",
      "1_answer_book": "Non appena il pagamento sarà completato, riceverai l’accesso immediato al tuo libro. Dopo il pagamento, verrai automaticamente reindirizzato al tuo account, dove troverai il libro acquistato e potrai scaricarlo (ti consigliamo di cambiare subito la password per non dimenticarla). Riceverai anche una ricevuta e una conferma dell’acquisto via email. Se non vedi l’email nella posta in arrivo, controlla la cartella spam (e le altre cartelle — il mittente sarà 'no-reply'). Il tuo libro sarà subito disponibile e potrai leggerlo quando vuoi su qualsiasi dispositivo.",
      "2_question_book": "Dove posso trovare i miei libri acquistati se ho perso i file scaricati?",
      "2_answer_book": "Tutti i libri acquistati rimarranno archiviati in modo sicuro nel tuo account personale — l’accesso non scade mai.",
      "2_question": "C'è un limite di tempo per completare i corsi?",
      "2_answer": "No, i nostri corsi sono a ritmo libero: puoi iniziare, sospendere e riprendere quando vuoi. L’accesso ai materiali è illimitato nel tempo.",
      "3_question": "Quali metodi di pagamento accettate?",
      "3_answer": "Accettiamo tutte le principali carte di credito (Visa, MasterCard, American Express) e sistemi di pagamento globali come ApplePay, GooglePay, SamsungPay, ecc. Utilizziamo Stripe per pagamenti sicuri.",
      "4_question": "Perché i vostri prezzi sono più bassi?",
      "4_answer": "Dent-S crede che un'istruzione di qualità debba essere accessibile a tutti. Più medici qualificati significano una società più sana. Per questo offriamo i nostri corsi al prezzo più basso possibile. Grazie al tuo supporto possiamo ampliare il progetto.",
      "5_question": "Posso accedere ai corsi da cellulare o tablet?",
      "5_answer": "Certo! La nostra piattaforma è ottimizzata per dispositivi mobili e tablet, così puoi studiare ovunque e in qualsiasi momento.",
      "6_question": "Riceverò una fattura per il mio acquisto?",
      "6_answer": "Se hai bisogno di una fattura, contatta il nostro supporto (i dettagli sono sulla ricevuta) e te la invieremo.",
      "7_question": "E se non sono soddisfatto del corso?",
      "7_answer": "Offriamo il cambio del corso o il rimborso totale entro 15 giorni dall'acquisto. Contatta il nostro supporto.",
      "8_question": "Come contatto il supporto?",
      "8_answer": "Puoi contattare il supporto tramite il tuo account su <link1>dent-s.com</link1> o usando l'email indicata sulla ricevuta.",
      "9_question": "Come reimposto la password?",
      "9_answer": "Clicca su <link1>Hai dimenticato la password?</link1> nella <link2>pagina di accesso</link2> e segui le istruzioni per crearne una nuova.",
      "10_question": "Quanto velocemente posso accedere a questo corso?",
      "10_answer": "Dopo il pagamento, il corso diventa immediatamente disponibile. Potrai iniziare a studiare senza alcuna attesa.",
      "10_question_book": "Quanto velocemente posso accedere al libro?",
      "10_answer_book": "Dopo il pagamento, il libro diventa immediatamente disponibile. Potrai iniziare a leggerlo senza alcuna attesa."
    }
  },

  "profile": {
    "yourCourses": "I tuoi corsi",
    "yourBooks": "I tuoi libri",
    "noCourses": "Non hai ancora acquistato nulla. Inizia a imparare oggi — puoi scegliere il corso giusto <1>qui</1>.",
    "noBooks": "Non hai ancora acquistato nulla. Inizia a imparare oggi — puoi scegliere il libro giusto <1>qui</1>.",
    "nextLesson": "Lezione successiva",
    "prevLesson": "Lezione precedente",
    "pdfText": "Questa lezione contiene materiali in formato PDF invece di un video. Clicca sul link qui sotto per aprire il file.",
    "openPdf": "Apri materiali PDF",
    "referral": {
      "myReferrals": "I miei referenti",
      "balance": "Il tuo saldo: <1>{{count}}$</1>",
      "spend": "Spendilo per qualsiasi corso o libro!",
      "link": "Link di invito:",
      "invite": "Invita un amico e guadagna un bonus.",
      "friendsPurchases": "<1>50%</1> degli acquisti dei tuoi amici va direttamente al tuo saldo!",
      "step_1": "1. Copia il tuo link personale qui sotto.",
      "step_2": "2. Invia il link a un amico tramite WhatsApp, Telegram, email o come preferisci.",
      "step_3": "3. Il tuo amico acquista qualsiasi corso o libro — ad esempio per <1>19 $</1>.",
      "step_4": "4. Ricevi il <1>50%</1> del pagamento (es. <1>$9,50</1>) come credito nel tuo portafoglio."
    },

    "main": "Home",
    "profile": "Profilo",
    "settings": "Impostazioni",
    "user": "Utente:",
    "referrals": {
      "email": "Email",
      "invitation": "Invito",
      "totalCashback": "Cashback totale",
      "inviteFriend": "Invita un amico",
      "enterFriendsMail": "Inserisci l'email del tuo amico per invitarlo al sito tramite il tuo link di referral",
      "sendInvite": "Invia invito",
      "inviteSuccess": "Invito inviato con successo! Se l'email non arriva, controlla la cartella Spam.",
      "inviteFailed": "Invio invito non riuscito!",
      "inviteFriendLabel": "Inserisci l'email del destinatario",
      "infoText": "Quando il destinatario apre l'email, segue il link e completa la registrazione o effettua un acquisto, riceverai il cashback da tutti i suoi futuri acquisti. Si prega di notare che l'email potrebbe essere finita nella cartella \"Spam\"."
    },
    "purchaseHistory": {
      "invitedUsers": "Utenti invitati",
      "purchases": "Cronologia acquisti",
      "purchaseSum": "Importo dell'acquisto:",
      "adminAdjust": "Bonus",
      "internalPurchase": "Pagamento",
      "purchase": "Pagamento",
      "referralCashback": "Cashback",
      "fromBalance": "dal saldo",
      "fromCart": "Dal carrello",
      "noReferralsData": "Non hai ancora invitato amici? Scopri di più sul nostro programma di referral nella scheda principale del profilo — condividi la conoscenza e ottieni bonus!",
      "noPurchasesData": "Non hai ancora effettuato alcun acquisto. Inizia a studiare oggi stesso: puoi scegliere il corso giusto <1>qui</1>."
    }
  },

  "professor": {
    "youCanBuyAll": {
      "courses": "Sblocca tutti i corsi di questo professore con uno sconto esclusivo del <1>20%</1> — accesso completo per soli <1>${{new_price}}</1> invece di <2>${{old_price}}</2>!",
      "books": "Ottieni la collezione completa di libri di questo professore con uno sconto del <1>20%</1> — solo <1>${{new_price}}</1> invece di <2>${{old_price}}</2>!",
      "both": "Ottieni il pacchetto completo — tutti i corsi e i libri del professore — con uno sconto speciale del <1>20%</1> per soli <1>${{new_price}}</1> invece di <2>${{old_price}}</2>!"
    },
    "getAll": {
      "courses": "Ottieni tutti i corsi per <1>${{new_price}}</1>",
      "books": "Ottieni tutti i libri per <1>${{new_price}}</1>",
      "both": "Ottieni tutti i corsi e libri per <1>${{new_price}}</1>"
    },
    "accessToAll": {
      "courses": "Accesso illimitato a tutti i corsi — impara al tuo ritmo!",
      "books": "Accesso illimitato a tutti i libri — studia quando e dove vuoi!",
      "both": "Accesso illimitato a tutti i libri e corsi!"
    },
    "noDescription": "Nessuna descrizione disponibile",
    "professorsCourses": "I corsi di questo professore",
    "professorsBooks": "Libri di questo professore",
    "allCourses": "Tutti i corsi",
    "allBooks": "Tutti i libri",
    "allCoursesAndBooks": "Tutti i corsi e libri",
    "professors.title": "I nostri professori",
    "search": "Cerca professori...",
    "found": "Professori trovati: {{count}}",
    "noProfessors": "Nessun professore trovato",
    "about": "Dettagliato",
    "specialization": "Specializzazione:",
    "coursesCount_one": "{{count}} corso",
    "coursesCount_other": "{{count}} corsi",
    "booksCount_one": "{{count}} libro",
    "booksCount_other": "{{count}} libri"
  },
  "other": {
    "otherCourses": "Altri corsi",
    "otherBooks": "Altri libri"
  },

  "error": {
    "email.empty": "L'email non può essere vuota",
    "email.valid": "Inserisci un'email valida",
    "email.required": "L'email è obbligatoria",
    "password.empty": "La password non può essere vuota",
    "password.minLength": "La password deve contenere almeno 6 caratteri",
    "password.digitUppercaseLetter": "La password deve contenere almeno una cifra e una lettera maiuscola",
    "password.required": "La password è obbligatoria",
    "error.invalid_credentials": "Email o password errati",
    "errorChangingPassword": "Errore. La password non è stata cambiata.",
    "description.minLength": "Almeno 8 caratteri",
    "description.maxLength": "Limite di 1000 caratteri",
    "description.required": "La descrizione è obbligatoria",
    "survey.required": "La risposta è obbligatoria",
    "survey.min": "Minimo 10 caratteri",
    "survey.max": "Massimo 1000 caratteri"
  },

  "workingWarn": {
    "title": "Torniamo presto",
    "first": "Stiamo effettuando aggiornamenti per migliorare la tua esperienza formativa.",
    "second": "La nostra piattaforma di corsi è temporaneamente non disponibile per manutenzione programmata.",
    "third": "Torna a trovarci a breve — stiamo lavorando a nuove funzioni e miglioramenti!",
    "fourth": "Grazie per la tua pazienza e per l'interesse nei nostri corsi.",
    "last": "— Il team di Dent-S"
  },

  "pageNotFound": {
    "num": "404",
    "title": "Pagina non trovata",
    "sorry": "Spiacenti, la pagina che stai cercando non esiste",
    "goBack": "Torna indietro",
    "backToHome": "Torna alla home"
  },

  "cart": {
    "title": "Сarrello",
    "balance": "Il tuo saldo",
    "subtotal": "Subtotale",
    "discount": "Sconto",
    "total": "Totale",
    "useBalance": "Usa il saldo",
    "replenish": "Ricarica saldo",
    "returnToShop": "Torna al negozio",
    "inCart": "Nel carrello",
    "priceWithoutDiscount_one": "Subtotale per {{count}} corso",
    "priceWithoutDiscount_other": "Subtotale per {{count}} corsi",
    "balanceDiscount": "Dal saldo",
    "currentDiscount": "Sconto attuale",
    "barText_1": "Ora hai uno sconto del <1>{{current}}%</1>.",
    "barText_2": "Aggiungi un altro corso per il <2>{{next}}%</2>!",
    "barTextMaxDiscount": "Hai raggiunto lo sconto massimo del <1>{{current}}%</1>!",
    "empty": {
      "title": "Il tuo carrello è vuoto",
      "haventAdded": "Sembra che tu non abbia ancora aggiunto nulla. Sfoglia il nostro catalogo e aggiungi qualcosa ora!"
    }
  },
  "courses": {
    "title": "tutti i corsi",
    "search": "Cerca corsi...",
    "found": "Corsi trovati: {{count}}"
  },
  "books": {
    "title": "tutti i libri",
    "search": "Cerca libri...",
    "found": "Libri trovati: {{count}}"
  },

  "bookCard": {
    "tags": "Etichette",
    "authors": "Autori",
    "publisher": "Editore",
    "publicationDate": "Data di pubblicazione"
  },

  "orderProduct": {
    "customOrder": "<0>Non</0> hai trovato nulla?",
    "customOrderText": "Vuoi un libro o un corso specifico? Descrivilo qui sotto (aggiungi un link se ne hai uno) — pensiamo noi al resto!",
    "describeOrder": "Descrivi il prodotto che desideri",
    "request": "Richiedi",
    "productRequestSuccess": "La tua richiesta è stata inviata con successo. Ti risponderemo al più presto.",
    "productRequestFailed": "Non è stato possibile elaborare la richiesta. Riprova tra poco.",
    "loginText": "<0>Crea un account</0> per sbloccare l'accesso all'ordine di libri e corsi."
  },

  "sort": {
    "toShowFirst": "Quali articoli mostrare per primi:",
    "keys": {
      "price_asc": "Meno costosi",
      "price_desc": "Più costosi",
      "pages_asc": "Meno pagine",
      "pages_desc": "Più pagine",
      "year_asc": "Edizioni più vecchie",
      "year_desc": "Edizioni più recenti",
      "new_asc": "Articoli più vecchi",
      "new_desc": "Articoli più nuovi",
      "popular_asc": "Meno popolari",
      "popular_desc": "Più popolari",
      "courses_desc": "Più corsi prima",
      "courses_asc": "Meno corsi prima",
      "books_desc": "Più libri prima",
      "books_asc": "Meno libri prima",
      "name_asc": "Nome (A–Z)",
      "name_desc": "Nome (Z–A)",
      "recommend": "Consigliato",
      "duration_asc": "Corto → Lungo",
      "duration_desc": "Lungo → Corto",
      "lessons_desc": "Più lezioni prima",
      "lessons_asc": "Meno lezioni prima"
    }
  },

  "filters": {
    "filters": "Filtri",
    "resetAll": "Reimposta tutto",
    "allFilters": "Tutti i filtri",
    "selectedFilters": "Filtri: {{count}}",
    "showItems_one": "Mostra {{count}} elemento",
    "showItems_other": "Mostra {{count}} elementi",
    "showItems_zero": "Nessun elemento",
    "itemsFound_one": "Trovato {{count}} elemento",
    "itemsFound_other": "Trovati {{count}} elementi",
    "keys": {
      "publisher_ids": "Editori",
      "author_ids": "Autori",
      "author_ids.search": "Cerca autori...",
      "tags": "Tag",
      "formats": "Formati",
      "range": {
        "year": "Anno di pubblicazione",
        "usd": "Prezzo",
        "pages": "Pagine",
        "books": "Numero di libri",
        "courses": "Numero di corsi",
        "lessons": "Numero di lezioni"
      }
    }
  },
  "pagination": {
    "pageSize": "Dimensione della pagina"
  },

  "survey": {
    "title": "Aiutaci a migliorare! Sondaggio rapido",
    "crowdfunding": {
<<<<<<< HEAD
      "description": "Stiamo considerando una nuova funzione: <0>Crowdfunding</0>!\nImmagina di poter richiedere qualsiasi corso o libro desideri. Contribuisci con qualsiasi importo da $5, e tutti i partecipanti ottengono accesso completo — indipendentemente da quanto hanno contribuito!\n<0>Bonus:</0> Potresti ottenere l'accesso anche prima del raggiungimento dell'obiettivo! Non appena acquisiremo il materiale, tutti i partecipanti lo riceveranno istantaneamente.\nQuesto sondaggio richiede meno di 1 minuto. La tua opinione conta!",
=======
      "description": "Stiamo considerando una nuova funzione: <0>Crowdfunding</0>!\nImmagina di poter richiedere qualsiasi corso o libro desideri. Sarà una <0>raccolta collettiva</0> dove tutti gli utenti del sito potranno contribuire. Ogni contributo (da $5) riempie la barra di progresso e quando viene raggiunto l'importo totale — <0>tutti i partecipanti ottengono l'accesso</0> al materiale, indipendentemente dall'entità del loro contributo!\n<0>Bonus:</0> Potresti ottenere l'accesso anche prima del raggiungimento dell'obiettivo! Non appena acquisiremo il materiale, tutti i partecipanti lo riceveranno istantaneamente.\nQuesto sondaggio richiede meno di 1 minuto. La tua opinione conta!",
>>>>>>> c2f4ad7f
      "q1": {
        "text": "Quanto sei interessato alla funzione di crowdfunding?",
        "opt1": "Molto interessato! La userei subito",
        "opt2": "Sembra interessante, vorrei provarla",
        "opt3": "Forse, devo pensarci",
        "opt4": "Non sono interessato"
      },
      "q2": {
        "text": "Quanto spesso parteciperesti al crowdfunding?",
        "opt1": "Regolarmente — quando vedo qualcosa di interessante",
        "opt2": "Occasionalmente — per corsi/libri specifici",
        "opt3": "Raramente o mai"
      },
      "q3": {
        "text": "Quali contenuti vorresti vedere? (seleziona tutti quelli applicabili)",
        "opt1": "Corsi video premium",
        "opt2": "E-book professionali",
        "opt3": "Webinar e masterclass dal vivo",
        "opt4": "Materiali rari/difficili da trovare"
      },
      "q4": {
        "text": "Suggerimenti o commenti? (opzionale)"
      }
    },
    "submit": "Invia",
    "thankYou": "Grazie per il tuo feedback!",
    "alreadyCompleted": "Hai già completato questo sondaggio",
    "close": "Chiudi",
    "skip": "Più tardi"
  }
}<|MERGE_RESOLUTION|>--- conflicted
+++ resolved
@@ -550,11 +550,7 @@
   "survey": {
     "title": "Aiutaci a migliorare! Sondaggio rapido",
     "crowdfunding": {
-<<<<<<< HEAD
-      "description": "Stiamo considerando una nuova funzione: <0>Crowdfunding</0>!\nImmagina di poter richiedere qualsiasi corso o libro desideri. Contribuisci con qualsiasi importo da $5, e tutti i partecipanti ottengono accesso completo — indipendentemente da quanto hanno contribuito!\n<0>Bonus:</0> Potresti ottenere l'accesso anche prima del raggiungimento dell'obiettivo! Non appena acquisiremo il materiale, tutti i partecipanti lo riceveranno istantaneamente.\nQuesto sondaggio richiede meno di 1 minuto. La tua opinione conta!",
-=======
       "description": "Stiamo considerando una nuova funzione: <0>Crowdfunding</0>!\nImmagina di poter richiedere qualsiasi corso o libro desideri. Sarà una <0>raccolta collettiva</0> dove tutti gli utenti del sito potranno contribuire. Ogni contributo (da $5) riempie la barra di progresso e quando viene raggiunto l'importo totale — <0>tutti i partecipanti ottengono l'accesso</0> al materiale, indipendentemente dall'entità del loro contributo!\n<0>Bonus:</0> Potresti ottenere l'accesso anche prima del raggiungimento dell'obiettivo! Non appena acquisiremo il materiale, tutti i partecipanti lo riceveranno istantaneamente.\nQuesto sondaggio richiede meno di 1 minuto. La tua opinione conta!",
->>>>>>> c2f4ad7f
       "q1": {
         "text": "Quanto sei interessato alla funzione di crowdfunding?",
         "opt1": "Molto interessato! La userei subito",
