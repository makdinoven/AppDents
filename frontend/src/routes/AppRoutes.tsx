import MainPage from "../pages/MainPage/MainPage.tsx";
import Layout from "../components/Layout/Layout.tsx";
import Landing from "../pages/Landing/Landing.tsx";
import ProfileMain from "../pages/ProfilePage/pages/ProfileMain/content/Main/ProfileMain.tsx";
import { Path } from "./routes.ts";
import { FC } from "react";
import { Route, Routes, useLocation } from "react-router-dom";
import AdminPanel from "../pages/Admin/AdminPanel/AdminPanel.tsx";
import CourseDetail from "../pages/Admin/pages/CourseDetail.tsx";
import AdminPage from "../pages/Admin/AdminPage.tsx";
import LandingDetail from "../pages/Admin/pages/LandingDetail.tsx";
import AuthorDetail from "../pages/Admin/pages/AuthorDetail.tsx";
import CoursePage from "../pages/ProfilePage/pages/CoursePage/CoursePage.tsx";
import SuccessPayment from "../pages/SuccessPayment/SuccessPayment.tsx";
import LessonPage from "../pages/ProfilePage/pages/LessonPage/LessonPage.tsx";
import UserDetail from "../pages/Admin/pages/UserDetail.tsx";
import ProfilePage from "../pages/ProfilePage/ProfilePage.tsx";
import ProfessorPage from "../pages/ProfessorPage/ProfessorPage.tsx";
import UniversalPage from "../pages/UniversalPage/UniversalPage.tsx";
import Professors from "../pages/Professors/Professors.tsx";
import NotFoundPage from "../pages/NotFoundPage/NotFoundPage.tsx";
import AuthModalManager from "../components/AuthModalManager/AuthModalManager.tsx";
import {
  AUTH_MODAL_ROUTES,
  BOOK_LANDING_ROUTES,
  LANDING_ROUTES,
} from "../common/helpers/commonConstants.ts";
import ProtectedRoute from "./protected/ProtectedRoute.tsx";
import AdminRoute from "./protected/AdminRoute.tsx";
import Cart from "../pages/Cart/Cart.tsx";
import Courses from "../pages/Courses/Courses.tsx";
<<<<<<< HEAD
import BookLanding from "../pages/BookLanding/BookLanding.tsx";
import Books from "../pages/Books/Books.tsx";
=======
import SearchPage from "../pages/SearchPage/SearchPage.tsx";
>>>>>>> 09314524

export const AppRoutes: FC = () => {
  const location = useLocation();
  const backgroundLocation = location.state?.backgroundLocation || null;
  const isAuthModalRoute = AUTH_MODAL_ROUTES.includes(location.pathname);
  const isCartPage = location.pathname === Path.cart;
  const isSearchPage = location.pathname === Path.search;

  return (
    <>
      <Routes location={backgroundLocation || location}>
        <Route path={Path.main} element={<Layout />}>
          {AUTH_MODAL_ROUTES.map((path) => (
            <Route key={path} path={path} element={<MainPage />} />
          ))}
          {!backgroundLocation && (
            <>
              <Route path={Path.cart} element={<MainPage />} />
              <Route path={Path.search} element={<MainPage />} />
            </>
          )}

          <Route path={Path.courses} element={<Courses isFree={false} />} />
          <Route path={Path.books} element={<Books />} />
          <Route path={Path.freeCourses} element={<Courses isFree={true} />} />
          <Route index element={<MainPage />} />
<<<<<<< HEAD

          {BOOK_LANDING_ROUTES.map((path) => (
            <Route
              key={path}
              path={`${path}/:landingPath?`}
              element={<BookLanding />}
            />
          ))}

=======
>>>>>>> 09314524
          {LANDING_ROUTES.map((path) => (
            <Route
              key={path}
              path={`${path}/:landingPath?`}
              element={<Landing />}
            />
          ))}
          <Route path={Path.successPayment} element={<SuccessPayment />} />
          <Route
            path={`${Path.professor}/:professorId`}
            element={<ProfessorPage />}
          />
          <Route path={`${Path.professors}`} element={<Professors />} />
          <Route path={`${Path.info}/:pageType`} element={<UniversalPage />} />

          <Route
            path={Path.profile}
            element={
              <ProtectedRoute>
                <ProfilePage />
              </ProtectedRoute>
            }
          >
            <Route index element={<ProfileMain />} />
            <Route
              path={`${Path.myCourse}/:courseId?`}
              element={<CoursePage />}
            >
              <Route
                path={`${Path.lesson}/:sectionId/:lessonId`}
                element={<LessonPage />}
              />
            </Route>
          </Route>

          <Route
            path={Path.admin}
            element={
              <AdminRoute>
                <AdminPage />
              </AdminRoute>
            }
          >
            <Route index element={<AdminPanel />} />
            <Route
              path={`${Path.courseDetail}/:courseId?`}
              element={<CourseDetail />}
            />
            <Route
              path={`${Path.landingDetail}/:landingId?`}
              element={<LandingDetail />}
            />
            <Route
              path={`${Path.authorDetail}/:authorId?`}
              element={<AuthorDetail />}
            />
            <Route
              path={`${Path.userDetail}/:userId?`}
              element={<UserDetail />}
            />
          </Route>
          <Route path="*" element={<NotFoundPage />} />
        </Route>
      </Routes>

      {(backgroundLocation || isAuthModalRoute) && <AuthModalManager />}
      {isCartPage && <Cart />}
      {isSearchPage && <SearchPage />}
    </>
  );
};<|MERGE_RESOLUTION|>--- conflicted
+++ resolved
@@ -29,12 +29,9 @@
 import AdminRoute from "./protected/AdminRoute.tsx";
 import Cart from "../pages/Cart/Cart.tsx";
 import Courses from "../pages/Courses/Courses.tsx";
-<<<<<<< HEAD
 import BookLanding from "../pages/BookLanding/BookLanding.tsx";
 import Books from "../pages/Books/Books.tsx";
-=======
 import SearchPage from "../pages/SearchPage/SearchPage.tsx";
->>>>>>> 09314524
 
 export const AppRoutes: FC = () => {
   const location = useLocation();
@@ -61,7 +58,6 @@
           <Route path={Path.books} element={<Books />} />
           <Route path={Path.freeCourses} element={<Courses isFree={true} />} />
           <Route index element={<MainPage />} />
-<<<<<<< HEAD
 
           {BOOK_LANDING_ROUTES.map((path) => (
             <Route
@@ -71,8 +67,6 @@
             />
           ))}
 
-=======
->>>>>>> 09314524
           {LANDING_ROUTES.map((path) => (
             <Route
               key={path}
