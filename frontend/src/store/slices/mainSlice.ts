import { createSlice, PayloadAction } from "@reduxjs/toolkit";
import {
  getBooks,
  getBooksRecommend,
  getCourses,
  getCoursesRecommend,
  getTags,
  globalSearch,
} from "../actions/mainActions.ts";
import { transformTags } from "../../common/helpers/helpers.ts";
import { LanguagesType } from "../../components/ui/LangLogo/LangLogo.tsx";

export type SearchResultKeysType = "landings" | "authors" | "book_landings";

type TagType = {
  id: number;
  name: string;
  value: string;
};

export type ResultBookData = {
  id: number;
  title: string;
  cover?: string;
  price: number;
};

export type ResultLandingData = {
  id: number;
  landing_name: string;
  new_price: number;
  old_price: number;
  preview_photo: string;
  page_name: string;
  authors: any[];
  course_ids: number[];
  language: string;
};

export type ResultAuthorData = {
  id: number;
  language: LanguagesType;
  name: string;
  photo: string;
  courses_count: number;
  books_count: number;
  description: string;
};

export type SearchResultsType = {
  landings: ResultLandingData[] | null;
  authors: ResultAuthorData[] | null;
  book_landings: ResultBookData[];
  counts: Record<SearchResultKeysType, number>;
} | null;

type SearchType = {
  q: string | null;
  loading: boolean;
  selectedLanguages: LanguagesType[] | null;
  selectedCategories: SearchResultKeysType[] | null;
  results: SearchResultsType;
};

interface MainState {
  tags: TagType[];
  courses: any[];
  search: SearchType;
  totalCourses: number;
  books: any[];
  totalBooks: number;
  loading: boolean;
  error: string | null;
}

const initialState: MainState = {
  tags: [],
  courses: [],
  totalCourses: 0,
<<<<<<< HEAD
  books: [],
  totalBooks: 0,
=======
  search: {
    q: null,
    loading: false,
    selectedLanguages: null,
    selectedCategories: null,
    results: null,
  },
>>>>>>> eba55713
  loading: true,
  error: null,
};

const mainSlice = createSlice({
  name: "main",
  initialState,
  reducers: {
    clearSearch: (state) => {
      state.search = {
        q: null,
        loading: false,
        selectedLanguages: null,
        selectedCategories: null,
        results: null,
      };
    },
    clearBooks: (state) => {
      state.books = [];
      state.totalBooks = 0;
    },
  },

  extraReducers: (builder) => {
    builder
      .addCase(getTags.pending, (state) => {
        state.loading = true;
        state.error = null;
      })
      .addCase(
        getTags.fulfilled,
        (state, action: PayloadAction<{ res: any }>) => {
          state.loading = false;
          state.tags = transformTags(action.payload.res.data);
        },
      )
      .addCase(getTags.rejected, (state, action) => {
        state.loading = false;
        if (action.payload) state.error = action.payload;
      })
      .addCase(getCourses.pending, (state) => {
        state.loading = true;
        state.error = null;
      })
      .addCase(
        getCourses.fulfilled,
        (state, action: PayloadAction<{ res: any }, string, { arg: any }>) => {
          state.loading = false;
          const { cards, total } = action.payload.res.data;
          state.courses =
            state.courses.length && action.meta.arg.skip !== 0
              ? [...state.courses, ...cards]
              : cards;
          state.totalCourses = total;
        },
      )
      .addCase(getCourses.rejected, (state, action) => {
        state.loading = false;
        if (action.payload) state.error = action.payload;
      })
      .addCase(getCoursesRecommend.pending, (state) => {
        state.loading = true;
        state.error = null;
      })
      .addCase(
        getCoursesRecommend.fulfilled,
        (state, action: PayloadAction<{ res: any }, string, { arg: any }>) => {
          state.loading = false;
          const { cards, total } = action.payload.res.data;
          state.courses =
            state.courses.length && action.meta.arg.skip !== 0
              ? [...state.courses, ...cards]
              : cards;
          state.totalCourses = total;
        },
      )
<<<<<<< HEAD
      .addCase(getBooks.pending, (state) => {
        state.loading = true;
        state.error = null;
      })
      .addCase(
        getBooks.fulfilled,
        (state, action: PayloadAction<{ res: any }, string, { arg: any }>) => {
          state.loading = false;
          const { cards, total } = action.payload.res.data;
          state.books =
            state.books.length && action.meta.arg.skip !== 0
              ? [...state.books, ...cards]
              : cards;
          state.totalBooks = total;
        },
      )
      .addCase(getBooks.rejected, (state, action) => {
        state.loading = false;
        if (action.payload) state.error = action.payload;
      })
      .addCase(getBooksRecommend.pending, (state) => {
        state.loading = true;
        state.error = null;
      })
      .addCase(
        getBooksRecommend.fulfilled,
        (state, action: PayloadAction<{ res: any }, string, { arg: any }>) => {
          state.loading = false;
          const { cards, total } = action.payload.res.data;
          state.books =
            state.books.length && action.meta.arg.skip !== 0
              ? [...state.books, ...cards]
              : cards;
          state.totalBooks = total;
        },
      );
  },
});

export const { clearCourses, clearBooks } = mainSlice.actions;
=======
      .addCase(globalSearch.pending, (state, action) => {
        state.search.loading = true;
        state.search.q = action.meta.arg.q;
        state.search.selectedLanguages = action.meta.arg.languages;
        state.search.selectedCategories = action.meta.arg.types;
      })
      .addCase(
        globalSearch.fulfilled,
        (state, action: PayloadAction<{ res: any }>) => {
          state.search.loading = false;
          state.search.results = {
            landings: action.payload.res.data.landings,
            book_landings: action.payload.res.data.book_landings,
            authors: action.payload.res.data.authors,
            counts: action.payload.res.data.counts,
          };
        },
      )
      .addCase(globalSearch.rejected, (state) => {
        state.search.loading = false;
        state.search.results = null;
      });
  },
});

export const { clearSearch } = mainSlice.actions;
>>>>>>> eba55713
export const mainReducer = mainSlice.reducer;<|MERGE_RESOLUTION|>--- conflicted
+++ resolved
@@ -18,6 +18,17 @@
   value: string;
 };
 
+interface MainState {
+  tags: TagType[];
+  courses: any[];
+  totalCourses: number;
+  books: any[];
+  totalBooks: number;
+  loading: boolean;
+    search: SearchType,
+  error: string | null;
+}
+
 export type ResultBookData = {
   id: number;
   title: string;
@@ -62,54 +73,43 @@
   results: SearchResultsType;
 };
 
-interface MainState {
-  tags: TagType[];
-  courses: any[];
-  search: SearchType;
-  totalCourses: number;
-  books: any[];
-  totalBooks: number;
-  loading: boolean;
-  error: string | null;
-}
-
 const initialState: MainState = {
   tags: [],
   courses: [],
   totalCourses: 0,
-<<<<<<< HEAD
   books: [],
   totalBooks: 0,
-=======
-  search: {
-    q: null,
-    loading: false,
-    selectedLanguages: null,
-    selectedCategories: null,
-    results: null,
-  },
->>>>>>> eba55713
   loading: true,
-  error: null,
-};
-
-const mainSlice = createSlice({
-  name: "main",
-  initialState,
-  reducers: {
-    clearSearch: (state) => {
-      state.search = {
+    search: {
         q: null,
         loading: false,
         selectedLanguages: null,
         selectedCategories: null,
         results: null,
-      };
+    },
+  error: null,
+};
+
+const mainSlice = createSlice({
+  name: "main",
+  initialState,
+  reducers: {
+    clearCourses: (state) => {
+      state.courses = [];
+      state.totalCourses = 0;
     },
     clearBooks: (state) => {
       state.books = [];
       state.totalBooks = 0;
     },
+      clearSearch: (state) => {
+          state.search = {
+              q: null,
+              loading: false,
+              selectedLanguages: null,
+              selectedCategories: null,
+              results: null,
+          };
   },
 
   extraReducers: (builder) => {
@@ -165,7 +165,6 @@
           state.totalCourses = total;
         },
       )
-<<<<<<< HEAD
       .addCase(getBooks.pending, (state) => {
         state.loading = true;
         state.error = null;
@@ -201,12 +200,7 @@
               : cards;
           state.totalBooks = total;
         },
-      );
-  },
-});
-
-export const { clearCourses, clearBooks } = mainSlice.actions;
-=======
+      )
       .addCase(globalSearch.pending, (state, action) => {
         state.search.loading = true;
         state.search.q = action.meta.arg.q;
@@ -232,6 +226,5 @@
   },
 });
 
-export const { clearSearch } = mainSlice.actions;
->>>>>>> eba55713
+export const { clearSearch, clearCourses, clearBooks } = mainSlice.actions;
 export const mainReducer = mainSlice.reducer;