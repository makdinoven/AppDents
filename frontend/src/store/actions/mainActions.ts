import { createAppAsyncThunk } from "../createAppAsynkThunk.ts";
import { mainApi } from "../../api/mainApi/mainApi.ts";

export const getTags = createAppAsyncThunk(
  "main/getTags",
  async (_, { rejectWithValue }) => {
    try {
      const res = await mainApi.getTags();

      if (res.data.error) {
        return rejectWithValue(res.data.error);
      }

      return { res };
    } catch (e: any) {
      return rejectWithValue(e.response?.data || "Unknown error");
    }
  },
);

export const getCourses = createAppAsyncThunk(
  "main/getCourses",
  async (params: any, { rejectWithValue }) => {
    try {
      const res = await mainApi.getCourseCards(params);

      if (res.data.error) {
        return rejectWithValue(res.data.error);
      }

      return { res };
    } catch (e: any) {
      return rejectWithValue(e.response?.data || "Unknown error");
    }
  },
);

export const getCoursesRecommend = createAppAsyncThunk(
  "main/getCoursesRecommend",
  async (params: any, { rejectWithValue }) => {
    try {
      const res = await mainApi.getCourseCardsRecommend(params);

      if (res.data.error) {
        return rejectWithValue(res.data.error);
      }

      return { res };
    } catch (e: any) {
      return rejectWithValue(e.response?.data || "Unknown error");
    }
  },
);

<<<<<<< HEAD
export const getBooks = createAppAsyncThunk(
  "main/getBooks",
  async (params: any, { rejectWithValue }) => {
    try {
      const res = await mainApi.getBookCards(params);

      if (res.data.error) {
        return rejectWithValue(res.data.error);
      }

      return { res };
    } catch (e: any) {
      return rejectWithValue(e.response?.data || "Unknown error");
    }
  },
);

export const getBooksRecommend = createAppAsyncThunk(
  "main/getBooksRecommend",
  async (params: any, { rejectWithValue }) => {
    try {
      const res = await mainApi.getBookCardsRecommend(params);
=======
export const globalSearch = createAppAsyncThunk(
  "main/search",
  async (params: any, { rejectWithValue }) => {
    try {
      const res = await mainApi.globalSearch(params);
>>>>>>> eba55713

      if (res.data.error) {
        return rejectWithValue(res.data.error);
      }

      return { res };
    } catch (e: any) {
      return rejectWithValue(e.response?.data || "Unknown error");
    }
  },
);<|MERGE_RESOLUTION|>--- conflicted
+++ resolved
@@ -52,7 +52,23 @@
   },
 );
 
-<<<<<<< HEAD
+export const globalSearch = createAppAsyncThunk(
+  "main/search",
+  async (params: any, { rejectWithValue }) => {
+    try {
+      const res = await mainApi.globalSearch(params);
+
+      if (res.data.error) {
+        return rejectWithValue(res.data.error);
+      }
+
+      return { res };
+    } catch (e: any) {
+      return rejectWithValue(e.response?.data || "Unknown error");
+    }
+  },
+);
+
 export const getBooks = createAppAsyncThunk(
   "main/getBooks",
   async (params: any, { rejectWithValue }) => {
@@ -75,13 +91,6 @@
   async (params: any, { rejectWithValue }) => {
     try {
       const res = await mainApi.getBookCardsRecommend(params);
-=======
-export const globalSearch = createAppAsyncThunk(
-  "main/search",
-  async (params: any, { rejectWithValue }) => {
-    try {
-      const res = await mainApi.globalSearch(params);
->>>>>>> eba55713
 
       if (res.data.error) {
         return rejectWithValue(res.data.error);
