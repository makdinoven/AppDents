--- conflicted
+++ resolved
@@ -1,10 +1,7 @@
 import { Path } from "../../routes/routes.ts";
 import {
-<<<<<<< HEAD
+  ArFlag,
   BooksIcon,
-=======
-  ArFlag,
->>>>>>> eba55713
   CartIcon,
   CoursesIcon,
   EnFlag,
@@ -19,8 +16,6 @@
 
 export const BASE_URL = import.meta.env.VITE_API_BASE_URL;
 
-export const BASE_URL = import.meta.env.VITE_API_BASE_URL;
-
 export const LANGUAGES = [
   { label: "English", value: "EN" },
   { label: "Русский", value: "RU" },
@@ -42,10 +37,6 @@
 
 export const NAV_BUTTONS = [
   { icon: HomeIcon, text: "nav.home", link: Path.main },
-<<<<<<< HEAD
-=======
-  { icon: ProfessorsIcon, text: "nav.professors", link: Path.professors },
->>>>>>> eba55713
   { icon: CoursesIcon, text: "nav.courses", link: Path.courses },
   { icon: BooksIcon, text: "nav.books", link: Path.books },
   { icon: ProfessorsIcon, text: "nav.professors", link: Path.professors },
@@ -131,7 +122,6 @@
   { name: "100", value: "100" },
   { name: "200", value: "200" },
   { name: "500", value: "500" },
-  // { name: "1000", value: "1000" },
 ];
 
 export const PAGE_SIZES = [
@@ -205,9 +195,8 @@
 
 export const LS_REF_LINK_KEY = "DENTS_REF_LINK";
 
-<<<<<<< HEAD
 export const FORMATS = ["PDF", "EPUB", "MOBI", "AZW3", "FB2"];
-=======
+
 export const LANGUAGE_FLAGS: Record<LanguagesType, React.FC> = {
   EN: EnFlag,
   ES: EsFlag,
@@ -215,5 +204,4 @@
   PT: PtFlag,
   AR: ArFlag,
   IT: ItFlag,
-};
->>>>>>> eba55713
+};