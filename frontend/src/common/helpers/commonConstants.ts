--- conflicted
+++ resolved
@@ -159,13 +159,12 @@
   { name: PAGE_SOURCES.coursesOffer, path: Path.courses },
 ];
 
-<<<<<<< HEAD
 export const PAYMENT_TYPES = {
   free: "free",
   offer: "offer",
   webinar: "webinar",
 } as const;
-=======
+
 export const PAYMENT_SOURCES_OPTIONS = [
   { value: "ALL", label: "ALL" },
   ...Array.from(
@@ -177,7 +176,6 @@
     ).values(),
   ),
 ];
->>>>>>> 83323362
 
 export const REF_CODE_PARAM = "rc";
 
