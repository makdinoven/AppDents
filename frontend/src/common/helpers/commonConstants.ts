--- conflicted
+++ resolved
@@ -223,10 +223,7 @@
   PT: PtFlag,
   AR: ArFlag,
   IT: ItFlag,
-<<<<<<< HEAD
-=======
   RU: RuFlag,
->>>>>>> 33b18fed
 };
 
 export const ADMIN_SIDEBAR_LINKS = [
@@ -237,15 +234,11 @@
       { label: "admin.courses.courses", link: Path.adminCourseListing },
       { label: "admin.authors.authors", link: Path.adminAuthorListing },
       { label: "admin.users.users", link: Path.adminUserListing },
-<<<<<<< HEAD
       { label: "admin.books.books", link: Path.adminBookListing },
       {
         label: "admin.bookLandings.bookLandings",
         link: Path.adminBookLandingListing,
       },
-=======
-      // { label: "books", link: Path.adminBooksListings  },
->>>>>>> 33b18fed
     ],
   },
   {
@@ -273,10 +266,7 @@
     innerLinks: [
       { label: "Video summary", link: Path.adminVideoSummaryTool },
       { label: "Clip tool", link: Path.adminClipTool },
-<<<<<<< HEAD
-=======
       { label: "Magic video fix", link: Path.adminMagicVideoTool },
->>>>>>> 33b18fed
     ],
   },
 ];