import { t } from "i18next";
import { Path } from "../../routes/routes.ts";
import {
  LANGUAGES,
  LS_TOKEN_KEY,
  PAGE_SOURCES,
  PAYMENT_SOURCES,
  PAYMENT_TYPES,
} from "./commonConstants.ts";
import { ResultLandingData } from "../../store/slices/mainSlice.ts";

export const getAuthHeaders = () => {
  const accessToken = localStorage.getItem(LS_TOKEN_KEY);

  if (!accessToken) {
    throw new Error("No access token found");
  }

  return {
    Authorization: `Bearer ${accessToken}`,
  };
};

export const generateId = () => Math.floor(Math.random() * 100000);

export const formatAuthorsDesc = (authors: any) => {
  return authors?.length > 0
    ? `${t("landing.by")} ${
        authors
          ?.slice(0, 3)
          .map((author: any) => capitalizeText(author.name))
          .join(", ") + (authors.length > 3 ? ` ${t("etAl")}` : "")
      }`
    : null;
};

const getCookie = (name: any) => {
  const match = document.cookie.match(new RegExp(`(^| )${name}=([^;]+)`));
  return match ? match[2] : null;
};

export const getFacebookData = () => {
  const fbp = getCookie("_fbp") || "";
  const fbc = getCookie("_fbc") || "";
  return { fbp, fbc };
};

export const transformTags = (
  tags: { id: number; name: string }[],
): { id: number; name: string; value: string }[] => {
  const transformed = tags.map((tag) => ({
    ...tag,
    value: tag.name,
  }));

  return [{ id: 0, name: "tag.allCourses", value: "all" }, ...transformed];
};

export const scrollToElement = (triggerRef: any) => {
  triggerRef.current?.scrollIntoView({ behavior: "smooth" });
};

export const scrollToElementById = (id: string, offset = 100) => {
  const element = document.getElementById(id);
  if (element) {
    const topPosition =
      element.getBoundingClientRect().top + window.pageYOffset - offset;
    window.scrollTo({
      top: topPosition,
      behavior: "smooth",
    });
  }
};

export const keepFirstTwoWithInsert = (initialStr: string) => {
  const parts = initialStr.split(" ");
  if (parts.length < 2) return initialStr;
  const secondWord = parts[1].endsWith(":") ? parts[1].slice(0, -1) : parts[1];

  return `${parts[0]} ${t("landing.online")} ${secondWord}`;
};

export const getPricesData = (landing: any, isWebinar?: boolean) => ({
  old_price: landing?.old_price
    ? `${!isWebinar ? landing?.old_price : 49}`
    : "",
  new_price: landing?.new_price ? `${!isWebinar ? landing?.new_price : 1}` : "",
});

export const calculateDiscount = (oldPrice: number, newPrice: number) => {
  return Math.round(((oldPrice - newPrice) / oldPrice) * 100);
};

export const getDiscountPercent = (
  oldPrice: number,
  newPrice: number,
): number => {
  if (!oldPrice || oldPrice <= 0 || newPrice >= oldPrice) return 0;
  const discount = ((oldPrice - newPrice) / oldPrice) * 100;
  return Math.round(discount);
};

export const capitalizeText = (text: string) => {
  return text
    .split(" ")
    .map((word) => word.charAt(0).toUpperCase() + word.slice(1).toLowerCase())
    .join(" ");
};

export const normalizeCourse = (course: any) => {
  return {
    ...course,
    sections: course.sections.map((sectionObj: any) => {
      const sectionId = Object.keys(sectionObj)[0];
      return {
        id: Number(sectionId),
        section_name: sectionObj[sectionId].section_name,
        lessons: sectionObj[sectionId].lessons.map(
          (lesson: any, index: number) => ({
            id: index + 1,
            lesson_name: lesson.lesson_name,
            video_link: lesson.video_link,
            preview: lesson.preview,
          }),
        ),
      };
    }),
  };
};

export const denormalizeCourse = (course: any) => {
  return {
    ...course,
    sections: course.sections.map((section: any) => ({
      [section.id]: {
        section_name: section.section_name,
        lessons: section.lessons.map((lesson: any) => {
          const { id, ...rest } = lesson;
          return rest;
        }),
      },
    })),
  };
};

export const normalizeLessons = (lessons: any[]): any[] => {
  return lessons.map((lessonObj, index) => {
    const key = Object.keys(lessonObj)[0];
    const lesson = lessonObj[key];

    return {
      id: index + 1,
      program: lesson.program || "",
      link: lesson.link || "",
      duration: lesson.duration || "",
      name: lesson.name || "",
      lecturer: lesson.lecturer || "",
      preview: lesson.preview || "",
    };
  });
};

export const denormalizeLessons = (lessons: any) => {
  return lessons.map((lesson: any, index: number) => {
    return {
      [`lesson${index + 1}`]: {
        link: lesson.link || "",
        name: lesson.name || "",
        program: lesson.program || "",
        duration: lesson.duration || "",
        lecturer: lesson.lecturer || "",
      },
    };
  });
};

export const isPromotionLanding = (pathname: string): boolean => {
  return (
    pathname === Path.landing ||
    pathname.startsWith(`${Path.landing}/`) ||
    pathname === Path.bookLanding ||
    pathname.startsWith(`${Path.bookLanding}/`)
  );
};

export const isVideoLanding = (pathname: string): boolean => {
  return pathname === Path.landing || pathname.includes("/video/");
};

export const isBookLanding = (pathname: string): boolean => {
  return pathname.includes(Path.bookLanding);
};

export const isBookLandingPromotion = (pathname: string): boolean => {
  return (
    pathname.includes(Path.bookLanding) &&
    !pathname.includes(Path.bookLandingClient) &&
    !pathname.includes(Path.books) &&
    !pathname.includes(Path.bookDetail) &&
    !pathname.includes(Path.bookLandingDetail) &&
    !pathname.includes(Path.adminBookLandingListing) &&
    !pathname.includes(Path.adminBookListing)
  );
};

export const formatIsoToLocalDatetime = (
  isoString: string,
  showTime?: boolean,
): string => {
  const date = new Date(isoString);

  const pad = (n: number): string => n.toString().padStart(2, "0");

  const day = pad(date.getDate());
  const month = pad(date.getMonth() + 1);
  const year = date.getFullYear();
  const hours = pad(date.getHours());
  const minutes = pad(date.getMinutes());

  const timeStr = `${hours}:${minutes}`;

  return `${showTime ? timeStr : ""} ${day}.${month}.${year}`;
};

export const getFormattedDate = (date: Date) => {
  return date.toISOString().split("T")[0];
};

export const formatShortDate = (isoDate: string) => {
  const date = new Date(isoDate);
  return date.toLocaleDateString("en-US", {
    day: "2-digit",
    month: "short",
  });
};

export const transformIdNameArrToValueNameArr = (
  arr: { id: number; name: string }[],
  addAllParam?: boolean,
) => {
  return [
    addAllParam && { value: "all", name: "All" },
    ...arr.map((item) => ({
      value: item.id,
      name: item.name,
    })),
  ];
};

export const getBasePath = (pathname: string) => {
  const segments = pathname.replace(/^\/|\/$/g, "").split("/");

  if (segments.length === 1) {
    return segments[0];
  }

  return segments.slice(0, -1).join("/");
};

export const getPaymentSource = (isOffer: boolean) => {
  const pathname = location.pathname.startsWith("/")
    ? location.pathname
    : "/" + location.pathname;

  const sources = PAYMENT_SOURCES.filter((s) => {
    const isCorrectType = isOffer
      ? s.name.endsWith("_OFFER")
      : !s.name.endsWith("_OFFER");
    return isCorrectType && s.path && pathname.startsWith(s.path);
  });

  const sorted = sources.sort((a, b) => b.path.length - a.path.length);
  return sorted[0]?.name || PAGE_SOURCES.other;
};

export const getPaymentType = (
  isFree?: boolean,
  isOffer?: boolean,
  isWebinar?: boolean,
): keyof typeof PAYMENT_TYPES | undefined => {
  if (isFree) return PAYMENT_TYPES.free;
  if (isOffer) return PAYMENT_TYPES.offer;
  if (isWebinar) return PAYMENT_TYPES.webinar;
  return undefined;
};

export const rewriteStorageLinkToCDN = (link: string) => {
  return link.replace(
    /^https:\/\/[^/]+\.s3\.twcstorage\.ru/,
    "https://cdn.dent-s.com",
  );
};

export const arraysEqual = (a?: any[] | null, b?: any[] | null) => {
  if (!Array.isArray(a) || !Array.isArray(b)) return false;
  if (a.length !== b.length) return false;
  return a.every((val, i) => val === b[i]);
};

export const mapCourseToResultLanding = (course: any): ResultLandingData => {
  return {
    id: course.id,
    landing_name: course.landing_name,
    new_price: Number(course.new_price) || 0,
    old_price: Number(course.old_price) || 0,
    preview_photo: course.main_image || "",
    page_name: course.slug || "",
    authors: course.authors || [],
    course_ids: course.course_ids || [],
    language: "",
  };
};

<<<<<<< HEAD
export const formatLanguage = (
  language: "EN" | "RU" | "ES" | "AR" | "PT" | "IT",
) => {
  const result = LANGUAGES.find((obj) => obj.value === language);
  return result?.label;
=======
export const getFbc = (): string | null => {
  const urlParams = new URLSearchParams(window.location.search);
  const fbclid = urlParams.get("fbclid");
  if (!fbclid) return null;
  return `fb.1.${Date.now()}.${fbclid}`;
};

export const getFbp = (): string | null => {
  const match = document.cookie.match(/_fbp=([^;]+)/);
  return match ? match[1] : null;
>>>>>>> 624c3d3d
};<|MERGE_RESOLUTION|>--- conflicted
+++ resolved
@@ -311,13 +311,13 @@
   };
 };
 
-<<<<<<< HEAD
 export const formatLanguage = (
   language: "EN" | "RU" | "ES" | "AR" | "PT" | "IT",
 ) => {
   const result = LANGUAGES.find((obj) => obj.value === language);
   return result?.label;
-=======
+};
+
 export const getFbc = (): string | null => {
   const urlParams = new URLSearchParams(window.location.search);
   const fbclid = urlParams.get("fbclid");
@@ -328,5 +328,4 @@
 export const getFbp = (): string | null => {
   const match = document.cookie.match(/_fbp=([^;]+)/);
   return match ? match[1] : null;
->>>>>>> 624c3d3d
 };