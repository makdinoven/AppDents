import { t } from "i18next";
import { Path } from "../../routes/routes.ts";
import {
  LS_TOKEN_KEY,
  PAGE_SOURCES,
  PAYMENT_SOURCES,
  PAYMENT_TYPES,
} from "./commonConstants.ts";
import { ResultLandingData } from "../../store/slices/mainSlice.ts";

export const getAuthHeaders = () => {
  const accessToken = localStorage.getItem(LS_TOKEN_KEY);

  if (!accessToken) {
    throw new Error("No access token found");
  }

  return {
    Authorization: `Bearer ${accessToken}`,
  };
};

export const generateId = () => Math.floor(Math.random() * 100000);

export const formatAuthorsDesc = (authors: any) => {
  return authors?.length > 0
    ? `${t("landing.by")} ${
        authors
          ?.slice(0, 3)
          .map((author: any) => capitalizeText(author.name))
          .join(", ") + (authors.length > 3 ? ` ${t("etAl")}` : "")
      }`
    : null;
};

const getCookie = (name: any) => {
  const match = document.cookie.match(new RegExp(`(^| )${name}=([^;]+)`));
  return match ? match[2] : null;
};

export const getFacebookData = () => {
  const fbp = getCookie("_fbp") || "";
  const fbc = getCookie("_fbc") || "";
  return { fbp, fbc };
};

export const transformTags = (
  tags: { id: number; name: string }[],
): { id: number; name: string; value: string }[] => {
  const transformed = tags.map((tag) => ({
    ...tag,
    value: tag.name,
  }));

  return [{ id: 0, name: "tag.allCourses", value: "all" }, ...transformed];
};

export const scrollToElement = (triggerRef: any) => {
  triggerRef.current?.scrollIntoView({ behavior: "smooth" });
};

export const scrollToElementById = (id: string, offset = 100) => {
  const element = document.getElementById(id);
  if (element) {
    const topPosition =
      element.getBoundingClientRect().top + window.pageYOffset - offset;
    window.scrollTo({
      top: topPosition,
      behavior: "smooth",
    });
  }
};

export const keepFirstTwoWithInsert = (initialStr: string) => {
  const parts = initialStr.split(" ");
  if (parts.length < 2) return initialStr;
  const secondWord = parts[1].endsWith(":") ? parts[1].slice(0, -1) : parts[1];

  return `${parts[0]} ${t("landing.online")} ${secondWord}`;
};

export const getPricesData = (landing: any, isWebinar?: boolean) => ({
  old_price: landing?.old_price
    ? `${!isWebinar ? landing?.old_price : 49}`
    : "",
  new_price: landing?.new_price ? `${!isWebinar ? landing?.new_price : 1}` : "",
});

export const calculateDiscount = (oldPrice: number, newPrice: number) => {
  return Math.round(((oldPrice - newPrice) / oldPrice) * 100);
};

export const capitalizeText = (text: string) => {
  return text
    .split(" ")
    .map((word) => word.charAt(0).toUpperCase() + word.slice(1).toLowerCase())
    .join(" ");
};

export const normalizeCourse = (course: any) => {
  return {
    ...course,
    sections: course.sections.map((sectionObj: any) => {
      const sectionId = Object.keys(sectionObj)[0];
      return {
        id: Number(sectionId),
        section_name: sectionObj[sectionId].section_name,
        lessons: sectionObj[sectionId].lessons.map(
          (lesson: any, index: number) => ({
            id: index + 1,
            lesson_name: lesson.lesson_name,
            video_link: lesson.video_link,
            preview: lesson.preview,
          }),
        ),
      };
    }),
  };
};

export const denormalizeCourse = (course: any) => {
  return {
    ...course,
    sections: course.sections.map((section: any) => ({
      [section.id]: {
        section_name: section.section_name,
        lessons: section.lessons.map((lesson: any) => {
          const { id, ...rest } = lesson;
          return rest;
        }),
      },
    })),
  };
};

export const normalizeLessons = (lessons: any[]): any[] => {
  return lessons.map((lessonObj, index) => {
    const key = Object.keys(lessonObj)[0];
    const lesson = lessonObj[key];

    return {
      id: index + 1,
      program: lesson.program || "",
      link: lesson.link || "",
      duration: lesson.duration || "",
      name: lesson.name || "",
      lecturer: lesson.lecturer || "",
      preview: lesson.preview || "",
    };
  });
};

export const denormalizeLessons = (lessons: any) => {
  return lessons.map((lesson: any, index: number) => {
    return {
      [`lesson${index + 1}`]: {
        link: lesson.link || "",
        name: lesson.name || "",
        program: lesson.program || "",
        duration: lesson.duration || "",
        lecturer: lesson.lecturer || "",
      },
    };
  });
};

export const isPromotionLanding = (pathname: string): boolean => {
  return pathname === Path.landing || pathname.startsWith(`${Path.landing}/`);
};

export const isVideoLanding = (pathname: string): boolean => {
  return pathname === Path.landing || pathname.includes("/video/");
};

export const formatIsoToLocalDatetime = (isoString: string): string => {
  const date = new Date(isoString);

  const pad = (n: number): string => n.toString().padStart(2, "0");

  const day = pad(date.getDate());
  const month = pad(date.getMonth() + 1);
  const year = date.getFullYear();
  const hours = pad(date.getHours());
  const minutes = pad(date.getMinutes());

  return `${hours}:${minutes} ${day}.${month}.${year}`;
};

export const getFormattedDate = (date: Date) => {
  return date.toISOString().split("T")[0];
};

export const formatShortDate = (isoDate: string) => {
  const date = new Date(isoDate);
  return date.toLocaleDateString("en-US", {
    day: "2-digit",
    month: "short",
  });
};

export const getBasePath = (pathname: string) => {
  const segments = pathname.replace(/^\/|\/$/g, "").split("/");

  if (segments.length === 1) {
    return segments[0];
  }

  return segments.slice(0, -1).join("/");
};

export const getPaymentSource = (isOffer: boolean) => {
  const pathname = location.pathname.startsWith("/")
    ? location.pathname
    : "/" + location.pathname;

  const sources = PAYMENT_SOURCES.filter((s) => {
    const isCorrectType = isOffer
      ? s.name.endsWith("_OFFER")
      : !s.name.endsWith("_OFFER");
    return isCorrectType && s.path && pathname.startsWith(s.path);
  });

  const sorted = sources.sort((a, b) => b.path.length - a.path.length);
  return sorted[0]?.name || PAGE_SOURCES.other;
};

export const getPaymentType = (
  isFree?: boolean,
  isOffer?: boolean,
  isWebinar?: boolean,
): keyof typeof PAYMENT_TYPES | undefined => {
  if (isFree) return PAYMENT_TYPES.free;
  if (isOffer) return PAYMENT_TYPES.offer;
  if (isWebinar) return PAYMENT_TYPES.webinar;
  return undefined;
};

<<<<<<< HEAD
export const arraysEqual = (a: any[], b: any[]) =>
  a.length === b.length && a.every((val, i) => val === b[i]);

export const mapCourseToResultLanding = (course: any): ResultLandingData => {
  return {
    id: course.id,
    landing_name: course.landing_name,
    new_price: Number(course.new_price) || 0,
    old_price: Number(course.old_price) || 0,
    preview_photo: course.main_image || "",
    page_name: course.slug || "",
    authors: course.authors || [],
    course_ids: course.course_ids || [],
    language: "",
  };
=======
export const rewriteStorageLinkToCDN = (link: string) => {
  return link.replace(
    /^https:\/\/[^/]+\.s3\.twcstorage\.ru(\/\S*)$/,
    "https://cdn.dent-s.com$1",
  );
>>>>>>> 92c28401
};<|MERGE_RESOLUTION|>--- conflicted
+++ resolved
@@ -235,7 +235,13 @@
   return undefined;
 };
 
-<<<<<<< HEAD
+export const rewriteStorageLinkToCDN = (link: string) => {
+  return link.replace(
+    /^https:\/\/[^/]+\.s3\.twcstorage\.ru(\/\S*)$/,
+    "https://cdn.dent-s.com$1",
+  );
+};
+
 export const arraysEqual = (a: any[], b: any[]) =>
   a.length === b.length && a.every((val, i) => val === b[i]);
 
@@ -251,11 +257,4 @@
     course_ids: course.course_ids || [],
     language: "",
   };
-=======
-export const rewriteStorageLinkToCDN = (link: string) => {
-  return link.replace(
-    /^https:\/\/[^/]+\.s3\.twcstorage\.ru(\/\S*)$/,
-    "https://cdn.dent-s.com$1",
-  );
->>>>>>> 92c28401
 };