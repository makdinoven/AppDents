.table_component {
  display: flex;
  flex-direction: column;
  justify-items: center;
  align-items: flex-start;
  gap: 30px;
  width: 100%;
  //flex: 1;
  //min-width: 0;
}

.table_wrapper {
  position: relative;
  overflow-x: auto;
  border-radius: 10px;
  border: 1px solid $hover-color;
  border-top: none;
  width: 100%;
}

.custom_table_wrapper {
  overflow-x: auto;
}

.custom_cell {
  @include flex-column;

  span {
    white-space: nowrap;
  }
}

.table_title {
  width: 100%;
  text-align: center;
  @include clamped-h3;
  text-transform: uppercase;
}

.table {
  width: 100%;
  border-collapse: collapse;
  @include clamped-p3;

  th {
    white-space: nowrap;
  }

  tr {
    position: relative;

    &::after {
      content: "";
      display: block;
      position: absolute;
      transform: translateY(-50%);
      top: 50%;
      left: 3px;
      width: 3.5px;
      height: 80%;
      border-radius: 2px;
      background-color: transparent;
    }

    &.red {
      &::after {
        background-color: $error-color;
      }
    }

    &.orange {
      &::after {
        background-color: $orange;
      }
    }

    &.green {
      &::after {
        background-color: $green;
      }
    }

<<<<<<< HEAD
=======
    &.black {
      &::after {
        background-color: $accent;
      }
    }

>>>>>>> 33b18fed
    &.white {
      &::after {
        background-color: $background-color;
        outline: 1px solid $hover-color;
      }
    }
  }

  th,
  td {
    padding: 8px;
    text-align: left;

    a {
      text-decoration: underline;
      text-decoration-thickness: 2px;
      @include transition;

      &:hover {
        color: $primary;
      }
    }
  }

  th {
    font-weight: 600;
    background-color: $hover-color;
  }

  tr:nth-child(even) {
    background-color: $hover-color;
  }
}

.custom_table {
  width: 100%;
  border-collapse: collapse;
  @include clamped-p3;
  height: fit-content;
}

.table_grid {
  display: grid;
  width: 100%;
  height: 100%;
}

.table_header {
  position: absolute;
  background-color: $primary;
  padding: 5px;
  border-radius: 40px;
  border: 2px solid $background-color;
  border-right: none;
  height: fit-content;
  height: 100%;

  &:nth-child(odd) {
    background-color: $secondary-lighter;
  }
}
.empty {
  height: 100%;
  padding: 16px;
  text-align: center;
  color: $hover-color-darken;
}

@media (max-width: $tablet-breakpoint) {
  .table_component {
    gap: 10px;
  }
}
.green {
  background-color: $primary-06;

  &.pale {
    background-color: $primary-04;
  }
}

.blue {
  background-color: $secondary-lighter-06;

  &.pale {
    background-color: $secondary-lighter-04;
  }
}

.purple {
  background-color: rgba(160, 186, 234, 0.6);

  &.pale {
    background-color: rgba(160, 186, 234, 0.4);
  }
}<|MERGE_RESOLUTION|>--- conflicted
+++ resolved
@@ -5,8 +5,6 @@
   align-items: flex-start;
   gap: 30px;
   width: 100%;
-  //flex: 1;
-  //min-width: 0;
 }
 
 .table_wrapper {
@@ -80,15 +78,12 @@
       }
     }
 
-<<<<<<< HEAD
-=======
     &.black {
       &::after {
         background-color: $accent;
       }
     }
 
->>>>>>> 33b18fed
     &.white {
       &::after {
         background-color: $background-color;
