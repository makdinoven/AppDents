--- conflicted
+++ resolved
@@ -20,14 +20,9 @@
       onClick={onClick}
       className={`${s.btn} ${className ? className : ""} ${s[variant] || ""}`}
     >
-<<<<<<< HEAD
-      {loading ? <LoaderOverlay /> : <Trans i18nKey={text} />}
-    </button>
-=======
       {loading && <LoaderOverlay />}
       <Trans i18nKey={text} />
-    </UnstyledButton>
->>>>>>> 5f0fafcc
+    </button>
   );
 };
 
