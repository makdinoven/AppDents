--- conflicted
+++ resolved
@@ -36,14 +36,10 @@
 import { PaymentType } from "../../../api/userApi/types.ts";
 import { getMe } from "../../../store/actions/userActions.ts";
 import { Alert } from "../../ui/Alert/Alert.tsx";
-<<<<<<< HEAD
-import CheckMark from "../../../assets/Icons/CheckMark.tsx";
+import { CheckMark } from "../../../assets/icons/index.ts";
+import DisabledPaymentWarn from "../../ui/DisabledPaymentBanner/DisabledPaymentWarn/DisabledPaymentWarn.tsx";
 import { PaymentDataType } from "../../../store/slices/paymentSlice.ts";
 import { getPaymentSource } from "../../../common/helpers/helpers.ts";
-=======
-import { CheckMark } from "../../../assets/icons/index.ts";
-import DisabledPaymentWarn from "../../ui/DisabledPaymentBanner/DisabledPaymentWarn/DisabledPaymentWarn.tsx";
->>>>>>> b9f15902
 
 const logos = [
   VisaLogo,
@@ -69,15 +65,12 @@
   isOffer?: boolean;
   paymentData: PaymentDataType;
 }) => {
-<<<<<<< HEAD
   const language = useSelector(
     (state: AppRootStateType) => state.user.language,
   );
   const currentUrl =
     window.location.origin + location.pathname + location.search;
-=======
   const IS_PAYMENT_DISABLED = false;
->>>>>>> b9f15902
   const navigate = useNavigate();
   const balance = useSelector((state: AppRootStateType) => state.user.balance);
   const [loading, setLoading] = useState(false);
@@ -198,7 +191,7 @@
           <div key={index} className={s.course}>
             <p>
               {course.name}{" "}
-              {!isWebinar && (
+              {!isWebinar && course.lessonsCount && (
                 <>
                   - <span className={"highlight"}>{course.lessonsCount}</span>
                 </>
