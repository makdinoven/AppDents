--- conflicted
+++ resolved
@@ -1,14 +1,14 @@
 .overlay {
-  position: fixed;
-  top: 0;
-  left: 0;
-  width: 100vw;
-  height: 100vh;
-  display: flex;
-  z-index: 1000;
-  opacity: 0;
-  @include fadeIn();
-  @include lightBlurBackground();
+    position: fixed;
+    top: 0;
+    left: 0;
+    width: 100vw;
+    height: 100vh;
+    display: flex;
+    z-index: 1000;
+    opacity: 0;
+    @include fadeIn();
+    @include lightBlurBackground();
 
   &.open {
     opacity: 1;
@@ -20,13 +20,11 @@
 }
 
 .top {
-  padding: 10vh 4vh 4vh;
-  .content {
-    width: 100%;
-    height: 100%;
-  }
-<<<<<<< HEAD
-=======
+    padding: 10vh 4vh 4vh;
+    .content {
+        width: 100%;
+        height: 100%;
+    }
 }
 
 .fullscreen {
@@ -35,27 +33,25 @@
     width: 100%;
     height: 100%;
   }
->>>>>>> f954a425
 }
 
 .right {
-  padding-bottom: 30px;
-  justify-content: flex-end;
+    padding-bottom: 30px;
+    justify-content: flex-end;
 }
 
 .content {
-  @include fadeInMoveFromTop();
+    @include fadeInMoveFromTop();
 
-  &.closing {
-    @include fadeOutMoveToTop();
-  }
+    &.closing {
+        @include fadeOutMoveToTop();
+    }
 }
 
 @media (max-width: $mobile-breakpoint) {
   .overlay {
     padding: 10px 10px 90px;
     justify-content: center;
-<<<<<<< HEAD
 
     @supports (-webkit-overflow-scrolling: touch) {
       &.top {
@@ -85,31 +81,12 @@
     }
   }
 
-  .top,
-  .right {
-    .content {
-      width: 100%;
-      height: 100%;
+    .top, .right {
+        .content {
+            width: 100%;
+            height: 100%;
+        }
     }
-  }
-
-  .top {
-    padding: 10px 10px 90px;
-    .content {
-      display: flex;
-      align-items: center;
-      justify-content: center;
-    }
-=======
-  }
-
-  .top,
-  .right {
-    .content {
-      width: 100%;
-      height: 100%;
-    }
-  }
 
   .top {
     padding: 10px 10px 90px;
@@ -122,6 +99,5 @@
 
   .fullscreen {
     padding: unset;
->>>>>>> f954a425
   }
 }