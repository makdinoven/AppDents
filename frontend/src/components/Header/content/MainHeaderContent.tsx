--- conflicted
+++ resolved
@@ -75,13 +75,8 @@
           to={Path.profile}
           className={`${s.profile_button} ${location.pathname === Path.profile ? s.active : ""}`}
         >
-<<<<<<< HEAD
           <UserFilled />
-        </UnstyledButton>
-=======
-          <UserIcon />
         </Link>
->>>>>>> a7583eb3
       );
     }
   };
