import s from "../Header.module.scss";
import NavButton from "../modules/NavButton/NavButton.tsx";
import BurgerMenu from "../../ui/BurgerMenu/BurgerMenu.tsx";
import { Trans } from "react-i18next";
import {
  BooksIcon,
  ProfessorsIcon,
  QuestionMark,
} from "../../../assets/icons/index";
import {
  getBasePath,
  scrollToElementById,
} from "../../../common/helpers/helpers.ts";
import { useDispatch, useSelector } from "react-redux";
import { AppDispatchType, AppRootStateType } from "../../../store/store.ts";
import { Path } from "../../../routes/routes.ts";
import { useLocation } from "react-router-dom";
import { openPaymentModal } from "../../../store/slices/paymentSlice.ts";

const PromoHeaderContent = () => {
  const location = useLocation();
  const dispatch = useDispatch<AppDispatchType>();
  const oldPrice = useSelector(
<<<<<<< HEAD
    (state: AppRootStateType) => state.payment.data?.oldPrice,
  );
  const newPrice = useSelector(
    (state: AppRootStateType) => state.payment.data?.newPrice,
=======
    (state: AppRootStateType) => state.landing.oldPrice
  );
  const newPrice = useSelector(
    (state: AppRootStateType) => state.landing.newPrice
>>>>>>> 048deed4
  );
  const basePath = getBasePath(location.pathname);
  const isWebinar = basePath === Path.webinarLanding;

  const NAV_BUTTONS_PROMOTE = [
    {
      icon: BooksIcon,
      text: `${isWebinar ? "nav.promote.webinarProgram" : "nav.promote.program"}`,
      targetId: `${isWebinar ? "webinar-program" : "course-program"}`,
    },
    {
      icon: ProfessorsIcon,
      text: `${isWebinar ? "nav.promote.webinarProfessors" : "nav.promote.professors"}`,
      targetId: "course-professors",
    },
    { icon: QuestionMark, text: "nav.promote.faq", targetId: "course-faq" },
  ].map((button) => ({
    ...button,
    onClick: () => scrollToElementById(button.targetId),
  }));

  return (
    <>
      <div className={s.nav_center}>
        {NAV_BUTTONS_PROMOTE.map((btn) => (
          <NavButton
            key={btn.text}
            icon={btn.icon}
            text={btn.text}
            onClick={btn.onClick}
          />
        ))}
      </div>
      <BurgerMenu buttons={NAV_BUTTONS_PROMOTE} />
      {!!oldPrice && !!newPrice && (
        <button
          onClick={() => dispatch(openPaymentModal())}
          className={s.buy_btn}
        >
          <Trans
            i18nKey={"landing.buyFor"}
            values={{
              old_price: oldPrice,
              new_price: newPrice,
            }}
            components={{
              1: <span className="crossed-15" />,
              2: <span className="highlight" />,
            }}
          />
        </button>
      )}
    </>
  );
};

export default PromoHeaderContent;<|MERGE_RESOLUTION|>--- conflicted
+++ resolved
@@ -1,6 +1,7 @@
 import s from "../Header.module.scss";
 import NavButton from "../modules/NavButton/NavButton.tsx";
 import BurgerMenu from "../../ui/BurgerMenu/BurgerMenu.tsx";
+import { openModal } from "../../../store/slices/landingSlice.ts";
 import { Trans } from "react-i18next";
 import {
   BooksIcon,
@@ -21,17 +22,10 @@
   const location = useLocation();
   const dispatch = useDispatch<AppDispatchType>();
   const oldPrice = useSelector(
-<<<<<<< HEAD
     (state: AppRootStateType) => state.payment.data?.oldPrice,
   );
   const newPrice = useSelector(
     (state: AppRootStateType) => state.payment.data?.newPrice,
-=======
-    (state: AppRootStateType) => state.landing.oldPrice
-  );
-  const newPrice = useSelector(
-    (state: AppRootStateType) => state.landing.newPrice
->>>>>>> 048deed4
   );
   const basePath = getBasePath(location.pathname);
   const isWebinar = basePath === Path.webinarLanding;
