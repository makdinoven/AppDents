--- conflicted
+++ resolved
@@ -7,16 +7,11 @@
   BooksIcon,
   ProfessorsIcon,
   QuestionMark,
-<<<<<<< HEAD
-} from "../../../assets/icons/index.ts";
-import { scrollToElementById } from "../../../common/helpers/helpers.ts";
-=======
-} from "../../../assets/logos/index";
+} from "../../../assets/icons/index";
 import {
   getBasePath,
   scrollToElementById,
 } from "../../../common/helpers/helpers.ts";
->>>>>>> 14fbac6c
 import { useDispatch, useSelector } from "react-redux";
 import { AppDispatchType, AppRootStateType } from "../../../store/store.ts";
 import { Path } from "../../../routes/routes.ts";
