import s from "./BookCard.module.scss";
import { BookCardType } from "../CardsList/CardsList.tsx";
import { BOOK_FORMATS } from "../../../common/helpers/commonConstants.ts";
import { Trans } from "react-i18next";
import AddToCartButton from "../../ui/AddToCartButton/AddToCartButton.tsx";
import { Link } from "react-router-dom";
import { Path } from "../../../routes/routes.ts";
import BookCardImages from "./BookCardImages/BookCardImages.tsx";
import {
  formatAuthorsDesc,
  formatLanguage,
} from "../../../common/helpers/helpers.ts";

const BookCard = ({ book, index }: { book: BookCardType; index: number }) => {
  const {
    language,
    landing_name,
    slug,
    old_price,
    new_price,
    authors,
    first_tag,
    gallery,
    main_image,
  } = book;

  const setCardColor = () => {
    const returnValue = "blue";
    return index % 2 === 0 ? returnValue : "";
  };

  const cardColor = setCardColor();

  const link = `${Path.bookLandingClient}/${slug}`;

  const handleBuyClick = (e: any) => {
    e.preventDefault();
    e.stopPropagation();
  };

  return (
    <Link to={link} className={`${s.card} ${s[cardColor]}`}>
      <div className={s.card_top}>
        <div className={s.images_container}>
          <BookCardImages
            color={cardColor}
            single={gallery.length <= 1}
            images={
              gallery.length <= 1
                ? [main_image]
                : gallery.map((item: { url: string }) => item.url)
            }
          />
          <div className={s.prices}>
            <span className={s.new_price}>${new_price}</span>
            <span className={s.old_price}>${old_price}</span>
          </div>
        </div>

        <h4 lang={language.toLowerCase()} className={s.book_name}>
          {landing_name}
        </h4>

        <ul className={s.formats_list}>
          {BOOK_FORMATS.map((f) => (
            <li className={s.format_item} key={f}>
              {f}
            </li>
          ))}
        </ul>

        <ul className={s.book_info}>
          {first_tag && (
            <li>
              <Trans i18nKey={first_tag} />
            </li>
          )}
<<<<<<< HEAD
          <li>
            <Trans i18nKey={"authors"} />:
            <span className={s.book_info_value}>
              {" "}
              {formatAuthorsDesc(authors)}
            </span>
          </li>
          <li>
            <Trans i18nKey={"language"} />:
            <span className={s.book_info_value}>
              {" "}
              {formatLanguage(language)}
            </span>
          </li>
=======

          {!!authors.length && (
            <li>
              <Trans i18nKey={"authors"} />:
              <span className={s.book_info_value}>
                {" "}
                {formatAuthorsDesc(authors)}
              </span>
            </li>
          )}
>>>>>>> 03f0ba97
        </ul>
      </div>

      <div className={s.buttons}>
        <button
          onClick={(e) => handleBuyClick(e)}
          className={`${s.buy_btn} ${s[cardColor]}`}
        >
          {<Trans i18nKey={"buy"} />}
        </button>
        <AddToCartButton className={`${s.cart_btn} ${s[cardColor]}`} />
      </div>
    </Link>
  );
};

export default BookCard;<|MERGE_RESOLUTION|>--- conflicted
+++ resolved
@@ -75,7 +75,16 @@
               <Trans i18nKey={first_tag} />
             </li>
           )}
-<<<<<<< HEAD
+
+          {!!authors.length && (
+            <li>
+              <Trans i18nKey={"authors"} />:
+              <span className={s.book_info_value}>
+                {" "}
+                {formatAuthorsDesc(authors)}
+              </span>
+            </li>
+          )}
           <li>
             <Trans i18nKey={"authors"} />:
             <span className={s.book_info_value}>
@@ -90,18 +99,6 @@
               {formatLanguage(language)}
             </span>
           </li>
-=======
-
-          {!!authors.length && (
-            <li>
-              <Trans i18nKey={"authors"} />:
-              <span className={s.book_info_value}>
-                {" "}
-                {formatAuthorsDesc(authors)}
-              </span>
-            </li>
-          )}
->>>>>>> 03f0ba97
         </ul>
       </div>
 
