import { Trans } from "react-i18next";
import s from "./PaymentPage.module.scss";
import { useDispatch, useSelector } from "react-redux";
import { AppDispatchType, AppRootStateType } from "../../store/store.ts";
import { useEffect, useRef } from "react";
import { Path } from "../../routes/routes.ts";
import {
<<<<<<< HEAD
  BooksIcon,
  CoursesIcon,
=======
  CoursesIcon,
  Mail,
>>>>>>> 33b18fed
  PoweredByStripeLogo,
  Shield,
} from "../../assets/icons";
import LogoList from "./content/LogoList/LogoList.tsx";
import useOutsideClick from "../../common/hooks/useOutsideClick.ts";
import ModalOverlay from "../../components/Modals/ModalOverlay/ModalOverlay.tsx";
import UseBalanceOption from "../../components/ui/UseBalanceOption/UseBalanceOption.tsx";
import { usePayment } from "../../common/hooks/usePayment.ts";
import PaymentForm from "./content/PaymentForm/PaymentForm.tsx";
import Button from "../../components/ui/Button/Button.tsx";
import DisabledPaymentWarn from "../../components/ui/DisabledPaymentBanner/DisabledPaymentWarn/DisabledPaymentWarn.tsx";
import {
  PaymentDataModeType,
  usePaymentPageHandler,
} from "../../common/hooks/usePaymentPageHandler.ts";
import { getLandingDataForPayment } from "../../store/actions/paymentActions.ts";
import { useLocation } from "react-router-dom";
<<<<<<< HEAD
import PaymentItemCard from "./content/PaymentItemCard/PaymentItemCard.tsx";
import ModalCloseButton from "../../components/ui/ModalCloseButton/ModalCloseButton.tsx";
=======
>>>>>>> 33b18fed

const PaymentPage = () => {
  const location = useLocation();
  const dispatch = useDispatch<AppDispatchType>();
  const {
    isPaymentModalOpen,
    paymentModalType,
    closePaymentModal,
    slug,
    paymentModalMode,
  } = usePaymentPageHandler();
  const { data: hookPaymentData, render: renderPaymentData } = useSelector(
    (state: AppRootStateType) => state.payment,
  );
  const closeModalRef = useRef<() => void>(null);
  const { isLogged, email } = useSelector(
    (state: AppRootStateType) => state.user,
  );
  const modalRef = useRef<HTMLDivElement | null>(null);
  const isWebinar = paymentModalType === "webinar";
  const isFree = paymentModalType === "free";
  const isOffer = paymentModalType === "offer";
  const isFromPromotionLanding =
    location.pathname.includes(Path.landing) &&
    !location.pathname.includes(Path.landingClient) &&
    !location.pathname.includes(Path.courses);
<<<<<<< HEAD

  let paymentModeIcon;

  switch (paymentModalMode) {
    case "COURSES":
      paymentModeIcon = <CoursesIcon />;
      break;
    case "BOOKS":
      paymentModeIcon = <BooksIcon />;
      break;
    case "BOTH":
      paymentModeIcon = (
        <div className={s.both_icons}>
          <BooksIcon />
          <CoursesIcon />
        </div>
      );
      break;
    default:
      paymentModeIcon = <CoursesIcon />;
  }

=======
>>>>>>> 33b18fed
  const {
    loading,
    isBalanceUsed,
    balancePrice,
    balance,
    toggleBalance,
    handlePayment,
    setEmailValue,
    language,
    IS_PAYMENT_DISABLED,
  } = usePayment({
    paymentData: hookPaymentData!,
    isFree,
    isOffer,
  });

  useOutsideClick(modalRef, () => {
    closeModal();
  });

  useEffect(() => {
    if (!hookPaymentData && slug && isPaymentModalOpen) {
      dispatch(
        getLandingDataForPayment({
          slug: slug,
          mode: paymentModalMode as PaymentDataModeType,
        }),
      );
    }
  }, [slug, hookPaymentData, isPaymentModalOpen]);

  const closeModal = () => {
    closePaymentModal();
    closeModalRef.current?.();
  };

  if (!hookPaymentData || !renderPaymentData) return null;

  const paymentItemsLength = renderPaymentData.items.length;

  const renderHeader = () => (
    <div className={s.modal_header}>
      <ModalCloseButton className={s.close_button} onClick={closeModal} />
      <h2>
        <Trans
          i18nKey={`${isFree && !isLogged ? "freeCourse.registerToWatch" : "yourOrder"}`}
        />
      </h2>
      <div className={s.courses_icon_wrapper}>
        {paymentModeIcon}

        {paymentItemsLength > 0 && (
          <span className={s.circle}>{paymentItemsLength}</span>
        )}
      </div>
    </div>
  );

  const renderCourses = () => (
    <div className={s.courses}>
      {renderPaymentData.items.map((item, index: number) => (
        <PaymentItemCard
          language={language}
          key={index}
          item={item.data}
          itemType={item.item_type}
          isWebinar={isWebinar}
          isFree={isFree}
        />
      ))}
    </div>
  );

  const renderBody = () => (
    <div className={s.modal_body}>
      <div
        className={`${s.total_container} ${!isLogged || isFromPromotionLanding ? s.center : ""}`}
      >
        {!isFree && (
          <div className={s.total_text}>
            <Trans i18nKey="cart.total" />:
            <div>
              <span className={"highlight"}>
                ${isBalanceUsed ? balancePrice : renderPaymentData.new_price}
              </span>
              <span className={`${s.old_price} crossed`}>
                ${renderPaymentData.old_price}
              </span>
            </div>
          </div>
        )}
        {isLogged && !isFree && !isFromPromotionLanding && (
          <UseBalanceOption
            onToggle={toggleBalance}
            isChecked={isBalanceUsed}
            disabled={balance === 0}
            balance={balance ? balance : 0}
          />
        )}
      </div>

      {!isLogged && (
        <PaymentForm
          setEmail={setEmailValue}
          isLogged={isLogged}
          isFree={isFree}
        />
      )}

      {isLogged && isFromPromotionLanding && (
        <PaymentForm setEmail={setEmailValue} isLogged={isLogged} />
      )}
    </div>
  );

  const renderFooter = () => (
    <div className={s.modal_footer}>
      {!isFree && isLogged ? (
        <p lang={language.toLowerCase()} className={s.stripe_text}>
          <Shield className={s.shield_logo} />
          <Trans i18nKey="payment.encryptedPayment" />
        </p>
      ) : (
        <p lang={language.toLowerCase()} className={s.after_payment_text}>
          <Trans i18nKey="payment.afterPayment" />
        </p>
      )}
      {IS_PAYMENT_DISABLED && <DisabledPaymentWarn />}
      {isLogged && (
        <p className={s.email_container}>
          <Mail />
          <span>
            <Trans i18nKey="profile.referrals.email" />:
          </span>
          {email}
        </p>
      )}
      <Button
        onClick={handlePayment}
        disabled={IS_PAYMENT_DISABLED}
        variant={IS_PAYMENT_DISABLED ? "disabled" : "filled"}
        loading={loading}
        text={isFree ? "tryCourseForFree" : balancePrice === 0 ? "get" : "pay"}
        icon={isFree ? undefined : <PoweredByStripeLogo />}
      />
      {!isLogged && (
        <div
          lang={language.toLowerCase()}
          className={`${s.footer_text} ${isFree ? s.free : ""}`}
        >
          {!isFree && (
            <p className={s.stripe_text}>
              <Shield className={s.shield_logo} />
              <Trans i18nKey="payment.encryptedPayment" />
            </p>
          )}
          <p className={s.privacy_text}>
            <Trans
              i18nKey={isFree ? "freePaymentWarn" : "payment.privacyAgreement"}
              components={{
                1: (
                  <a
                    href={Path.privacyPolicy}
                    target="_blank"
                    rel="noopener noreferrer"
                  ></a>
                ),
              }}
            />
          </p>
        </div>
      )}
      {!isFree && <LogoList />}
    </div>
  );

  return (
    <ModalOverlay
      isVisibleCondition={isPaymentModalOpen}
      modalPosition="top"
      customHandleClose={closePaymentModal}
      onInitClose={(fn) => (closeModalRef.current = fn)}
    >
      <div ref={modalRef} className={s.modal}>
        {renderHeader()}
        {renderCourses()}
        {renderBody()}
        {renderFooter()}
      </div>
    </ModalOverlay>
  );
};

export default PaymentPage;<|MERGE_RESOLUTION|>--- conflicted
+++ resolved
@@ -5,19 +5,16 @@
 import { useEffect, useRef } from "react";
 import { Path } from "../../routes/routes.ts";
 import {
-<<<<<<< HEAD
   BooksIcon,
   CoursesIcon,
-=======
-  CoursesIcon,
-  Mail,
->>>>>>> 33b18fed
   PoweredByStripeLogo,
   Shield,
+      Mail
 } from "../../assets/icons";
 import LogoList from "./content/LogoList/LogoList.tsx";
 import useOutsideClick from "../../common/hooks/useOutsideClick.ts";
 import ModalOverlay from "../../components/Modals/ModalOverlay/ModalOverlay.tsx";
+import ModalCloseButton from "../../components/ui/ModalCloseButton/ModalCloseButton.tsx";
 import UseBalanceOption from "../../components/ui/UseBalanceOption/UseBalanceOption.tsx";
 import { usePayment } from "../../common/hooks/usePayment.ts";
 import PaymentForm from "./content/PaymentForm/PaymentForm.tsx";
@@ -29,11 +26,7 @@
 } from "../../common/hooks/usePaymentPageHandler.ts";
 import { getLandingDataForPayment } from "../../store/actions/paymentActions.ts";
 import { useLocation } from "react-router-dom";
-<<<<<<< HEAD
 import PaymentItemCard from "./content/PaymentItemCard/PaymentItemCard.tsx";
-import ModalCloseButton from "../../components/ui/ModalCloseButton/ModalCloseButton.tsx";
-=======
->>>>>>> 33b18fed
 
 const PaymentPage = () => {
   const location = useLocation();
@@ -49,9 +42,7 @@
     (state: AppRootStateType) => state.payment,
   );
   const closeModalRef = useRef<() => void>(null);
-  const { isLogged, email } = useSelector(
-    (state: AppRootStateType) => state.user,
-  );
+  const { isLogged, email } = useSelector((state: AppRootStateType) => state.user);
   const modalRef = useRef<HTMLDivElement | null>(null);
   const isWebinar = paymentModalType === "webinar";
   const isFree = paymentModalType === "free";
@@ -60,7 +51,6 @@
     location.pathname.includes(Path.landing) &&
     !location.pathname.includes(Path.landingClient) &&
     !location.pathname.includes(Path.courses);
-<<<<<<< HEAD
 
   let paymentModeIcon;
 
@@ -83,8 +73,6 @@
       paymentModeIcon = <CoursesIcon />;
   }
 
-=======
->>>>>>> 33b18fed
   const {
     loading,
     isBalanceUsed,
