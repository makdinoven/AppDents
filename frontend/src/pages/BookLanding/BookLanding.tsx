--- conflicted
+++ resolved
@@ -5,10 +5,10 @@
 import ContentOverview from "./modules/ContentOverview/ContentOverview.tsx";
 import AudioSection from "./modules/Audio/AudioSection.tsx";
 import BuySection from "../../components/CommonComponents/BuySection/BuySection.tsx";
-import { BOOK_FORMATS } from "../../common/helpers/commonConstants.ts";
 import Professors from "./modules/Professors/Professors.tsx";
 import { useEffect, useState } from "react";
 import { useParams } from "react-router-dom";
+import { BOOK_FORMATS } from "../../common/helpers/commonConstants.ts";
 
 const BookLanding = () => {
   const [data, setData] = useState<any>(null);
@@ -39,7 +39,7 @@
             isFullWidth={true}
             oldPrice={data.old_price}
             newPrice={data.new_price}
-            formats={FORMATS}
+            formats={BOOK_FORMATS}
           />
           <AudioSection audioUrl="" title="NYSORA Nerve Block Manual" />
           <Professors professors={data.authors} />
@@ -55,22 +55,7 @@
         <BackButton />
       </div>
       <div className={s.landing} id="portal_parent">
-<<<<<<< HEAD
-        <BookLandingHero data={data} loading={loading} />
-        <ContentOverview books={data.books} portalParentId="portal_parent" />
-        <BuySection
-          type="download"
-          isFullWidth={true}
-          oldPrice={data.old_price}
-          newPrice={data.new_price}
-          formats={BOOK_FORMATS}
-        />
-        <AudioSection audioUrl="" title="NYSORA Nerve Block Manual" />
-        <Professors professors={data.authors} />
-        <Faq type={"book"} />
-=======
         {renderSections()}
->>>>>>> d909d3b9
       </div>
     </>
   );
