import s from "./Landing.module.scss";
import { useLocation, useNavigate, useParams } from "react-router-dom";
import { useEffect, useMemo, useState } from "react";
import { mainApi } from "../../api/mainApi/mainApi.ts";
import {
  calculateDiscount,
  getBasePath,
  getFbc,
  getFbp,
  getPaymentType,
  getPricesData,
  keepFirstTwoWithInsert,
  normalizeLessons,
} from "../../common/helpers/helpers.ts";
import LandingHero from "./modules/LandingHero/LandingHero.tsx";
import { t } from "i18next";
import About from "./modules/About/About.tsx";
import CourseProgram from "./modules/CourseProgram/CourseProgram.tsx";
import LessonsProgram from "./modules/LessonsProgram/LessonsProgram.tsx";
import Professors from "./modules/Professors/Professors.tsx";
import Offer from "./modules/Offer/Offer.tsx";
import { Trans } from "react-i18next";
import ArrowButton from "../../components/ui/ArrowButton/ArrowButton.tsx";
import { useDispatch, useSelector } from "react-redux";
import { AppDispatchType, AppRootStateType } from "../../store/store.ts";
import { Path } from "../../routes/routes.ts";
import {
  BASE_URL,
  PAGE_SOURCES,
} from "../../common/helpers/commonConstants.ts";
import { setLanguage } from "../../store/slices/userSlice.ts";
import ProductsSection from "../../components/ProductsSection/ProductsSection.tsx";
import FormattedAuthorsDesc from "../../common/helpers/FormattedAuthorsDesc.tsx";
import PrettyButton from "../../components/ui/PrettyButton/PrettyButton.tsx";
import BackButton from "../../components/ui/BackButton/BackButton.tsx";
import Faq from "./modules/Faq/Faq.tsx";
import { getCourses } from "../../store/actions/userActions.ts";
import VideoSection from "./modules/VideoSection/VideoSection.tsx";
import {
  initLowPricePixel,
  trackLowPricePageView,
  trackPageView,
} from "../../common/helpers/facebookPixel.ts";
import { setPaymentData } from "../../store/slices/paymentSlice.ts";
import { usePaymentPageHandler } from "../../common/hooks/usePaymentPageHandler.ts";
import { LanguagesType } from "../../components/ui/LangLogo/LangLogo.tsx";
import { CartItemKind } from "../../api/cartApi/types.ts";

const Landing = () => {
  const { openPaymentModal } = usePaymentPageHandler();
  const [landing, setLanding] = useState<any | null>(null);
  const [firstLesson, setFirstLesson] = useState<any | null>(null);
  const [loading, setLoading] = useState(true);
  const { landingPath } = useParams();
  const formattedAuthorsDesc = (
    <FormattedAuthorsDesc authors={landing?.authors} />
  );
  const navigate = useNavigate();
  const location = useLocation();
  const dispatch = useDispatch<AppDispatchType>();
  const { role, isLogged, courses } = useSelector(
    (state: AppRootStateType) => state.user,
  );
  const isPromotionLanding =
    location.pathname.includes(Path.landing) &&
    !location.pathname.includes(Path.landingClient);

  const isFromFacebook = useMemo(() => {
    const searchParams = new URLSearchParams(location.search);
    return searchParams.has("fbclid") || isPromotionLanding;
  }, [location.search]);
  const isAdmin = role === "admin";
  const basePath = getBasePath(location.pathname);
  // const isFromLocalhost = window.location.origin.includes("localhost")

  const isVideo = basePath === Path.videoLanding;
  const isClient =
    basePath === Path.landingClient || basePath === Path.freeLandingClient;
  const isFree =
    basePath === Path.freeLanding || basePath === Path.freeLandingClient;
  const isWebinar = basePath === Path.webinarLanding;

  useEffect(() => {
    if (isLogged && isFree && !isAdmin) {
      dispatch(getCourses());
    }
  }, [isLogged]);

  useEffect(() => {
    if (courses.length > 0 && isFree && !isAdmin) {
      navigate(
        isClient
          ? `/${Path.landingClient}/${landingPath}`
          : `${Path.landing}/${landingPath}`,
      );
    }
  }, [courses]);

  useEffect(() => {
    if (isFromFacebook) {
      trackFacebookAd();
    }
    fetchLandingData();
  }, [landingPath]);

  const fetchLandingData = async () => {
    setLoading(true);
    try {
      const res = await mainApi.getLanding(landingPath);
      setLanding({
        ...res.data,
        lessons_info: normalizeLessons(res.data.lessons_info),
      });
      dispatch(setLanguage(res.data.language));
      mainApi.trackLandingVisit(res.data.id, isPromotionLanding);
      const {
        old_price,
        new_price,
        language,
        course_ids,
        id,
        preview_photo,
        landing_name,
        authors,
        lessons_count,
      } = res.data;

      const newPrice = !isWebinar ? new_price : 1;
      const oldPrice = !isWebinar ? old_price : 1;

      dispatch(
        setPaymentData({
          data: {
            course_ids,
            landing_ids: [id],
            book_ids: [],
            book_landing_ids: [],
            price_cents: !isWebinar ? newPrice * 100 : 100,
            new_price: newPrice,
            old_price: oldPrice,
            from_ad: isPromotionLanding,
            region: language as LanguagesType,
            source: isWebinar
              ? PAGE_SOURCES.webinarLanding
              : isVideo
                ? PAGE_SOURCES.videoLanding
                : undefined,
          },
          render: {
            new_price: newPrice,
            old_price: oldPrice,
            items: [
              {
                item_type: "LANDING" as CartItemKind,
                data: {
                  id,
                  authors,
                  landing_name: !isWebinar
                    ? landing_name
                    : normalizeLessons(res.data.lessons_info)[0].name,
                  page_name: landingPath as string,
                  new_price: newPrice,
                  old_price: oldPrice,
                  course_ids: [id],
                  lessons_count,
                  preview_photo,
                },
              },
            ],
          },
        }),
      );
      setLoading(false);
    } catch (error) {
      console.error(error);
      setLoading(false);
    }
  };

  const trackFacebookAd = () => {
<<<<<<< HEAD
    mainApi.trackFacebookAd(landingPath!);
=======
    mainApi.trackFacebookAd(landingPath!, getFbc(), getFbp());
>>>>>>> 624c3d3d
    trackPageView();
  };

  const handleNavigateToPayment = (isButtonFree: boolean) => {
    if (landing) {
      openPaymentModal(
        landing.page_name,
        getPaymentType(isButtonFree, undefined, isWebinar),
      );
    }
  };

  const renderBuyButton = (variant: "full" | "default") => {
    if (!isFree) {
      return (
        <ArrowButton onClick={() => handleNavigateToPayment(false)}>
          <Trans
            i18nKey={
              variant === "default" ? "landing.buyFor" : "landing.buyForFull"
            }
            values={{
              ...getPricesData(landing, isWebinar),
            }}
            components={{
              1: <span className="crossed-15" />,
              2: <span className="highlight" />,
            }}
          />
        </ArrowButton>
      );
    } else {
      return (
        <div className={s.buy_and_free_btns}>
          <ArrowButton onClick={() => handleNavigateToPayment(false)}>
            <Trans
              i18nKey={
                variant === "default" ? "landing.buyFor" : "landing.buyForFull"
              }
              values={{
                ...getPricesData(landing, isWebinar),
              }}
              components={{
                1: <span className="crossed-15" />,
                2: <span className="highlight" />,
              }}
            />
          </ArrowButton>
          <span className={s.or}>
            <Trans i18nKey={"or"} />
          </span>
          <PrettyButton
            className={s.free_btn}
            variant={"primary"}
            onClick={() => handleNavigateToPayment(true)}
            text={"freeCourse.tryFirstLesson"}
          />
        </div>
      );
    }
  };

  useEffect(() => {
    if (landing) {
      setFirstLesson(landing?.lessons_info[0]);

      const price = Number(landing?.new_price);
      if (price < 2 || isWebinar) {
        initLowPricePixel();
        trackLowPricePageView();
      }
    }
  }, [landing]);

  const heroData = {
    landing_name: !isWebinar ? landing?.landing_name : firstLesson?.name,
    authors: formattedAuthorsDesc,
    photo: !isWebinar ? landing?.preview_photo || null : firstLesson?.preview,
    renderBuyButton: renderBuyButton("default"),
    isWebinar: isWebinar,
  };

  const aboutData = {
    lessonsCount: landing?.lessons_count
      ? landing.lessons_count
      : `0 ${t("landing.lessons", { count: landing?.lessons_count })}`,
    professorsCount: `${landing?.authors.length} ${t("landing.professors", { count: landing?.authors.length })}`,
    discount: t("landing.discount", {
      count: calculateDiscount(landing?.old_price, landing?.new_price),
    }),
    savings: `$${landing?.old_price - landing?.new_price} ${t("landing.savings")}`,
    access: t("landing.access"),
    duration: `${t("landing.duration")} ${landing?.duration ? landing?.duration : "0"}`,
  };

  const aboutDataWebinar = {
    discount: t("landing.discount", {
      count: calculateDiscount(49, 1),
    }),
    access: t("landing.access"),
    duration: `${t("landing.duration")} ${firstLesson?.duration ? firstLesson?.duration : "0"}`,
  };

  const courseProgramData = {
    name: landing?.landing_name,
    lessonsCount: landing?.lessons_count
      ? keepFirstTwoWithInsert(landing?.lessons_count)
      : `0 ${t("landing.onlineLessons")}`,
    program: landing?.course_program,
    lessons_names: landing?.lessons_info.map((lesson: any) => lesson.name),
    renderBuyButton: renderBuyButton("default"),
    ...getPricesData(landing, isWebinar),
  };

  const lessonsProgramData = {
    lessons: !isWebinar
      ? landing?.lessons_info
      : landing?.lessons_info.slice(0, 1),
    renderBuyButton: renderBuyButton(isWebinar ? "default" : "full"),
    isWebinar: isWebinar,
  };

  const offerData = {
    landing_name: !isWebinar ? landing?.landing_name : firstLesson?.name,
    authors: formattedAuthorsDesc,
    renderBuyButton: renderBuyButton("default"),
    isWebinar: isWebinar,
  };

  const videoSectionData = {
    lessons: landing?.lessons_info,
    renderBuyButton: renderBuyButton("default"),
    about: aboutData,
    course_program: landing?.course_program,
    landing_name: landing?.landing_name,
    authors: landing?.authors,
    handleNavigateToPayment: () => handleNavigateToPayment(false),
    ...getPricesData(landing, isWebinar),
  };

  return (
    <>
      <div className={s.landing_top}>
        {isClient && <BackButton />}
        {isAdmin && isClient && (
          <div className={s.admin_btns}>
            <PrettyButton
              variant="primary"
              text={"admin.landings.edit"}
              onClick={() => navigate(`${Path.landingDetail}/${landing.id}`)}
            />
            <a
              href={`${BASE_URL}${Path.landing}/${landingPath}`}
              target="_blank"
              rel="noopener noreferrer"
            >
              <PrettyButton variant="default" text={"promo link"} />
            </a>
            <a
              href={`${BASE_URL}/${Path.videoLanding}/${landingPath}`}
              target="_blank"
              rel="noopener noreferrer"
            >
              <PrettyButton variant="default" text={"video link"} />
            </a>
            <a
              href={`${BASE_URL}/${Path.freeLanding}/${landingPath}`}
              target="_blank"
              rel="noopener noreferrer"
            >
              <PrettyButton variant="default" text={"promo free link"} />
            </a>
            <a
              href={`${BASE_URL}/${Path.webinarLanding}/${landingPath}`}
              target="_blank"
              rel="noopener noreferrer"
            >
              <PrettyButton variant="default" text={"webinar link"} />
            </a>
          </div>
        )}
      </div>
      <div lang={landing?.language.toLowerCase()} className={s.landing}>
        {!isVideo ? (
          <>
            <LandingHero data={heroData} loading={loading} />
            {!loading && (
              <>
                <About data={isWebinar ? aboutDataWebinar : aboutData} />
                {!isWebinar && <CourseProgram data={courseProgramData} />}
                <LessonsProgram data={lessonsProgramData} />
                <Professors data={landing?.authors} />
                <Offer data={offerData} />
              </>
            )}
          </>
        ) : (
          <>{!loading && <VideoSection data={videoSectionData} />}</>
        )}
        {!loading && (
          <>
            <Faq type={"course"} />
            <ProductsSection
              cardType={"course"}
              productCardFlags={{
                isFree: isFree,
                isOffer: true,
                isClient: isClient,
                isVideo: isVideo,
              }}
              showSort={true}
              sectionTitle={"similarCourses"}
              pageSize={4}
            />
          </>
        )}
      </div>
    </>
  );
};

export default Landing;<|MERGE_RESOLUTION|>--- conflicted
+++ resolved
@@ -178,11 +178,7 @@
   };
 
   const trackFacebookAd = () => {
-<<<<<<< HEAD
-    mainApi.trackFacebookAd(landingPath!);
-=======
     mainApi.trackFacebookAd(landingPath!, getFbc(), getFbp());
->>>>>>> 624c3d3d
     trackPageView();
   };
 
