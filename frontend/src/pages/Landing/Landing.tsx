import s from "./Landing.module.scss";
import { useLocation, useNavigate, useParams } from "react-router-dom";
import { useEffect, useMemo, useState } from "react";
import { mainApi } from "../../api/mainApi/mainApi.ts";
import {
  calculateDiscount,
  getBasePath,
  getFbc,
  getFbp,
  getPaymentType,
  getPricesData,
  keepFirstTwoWithInsert,
  normalizeLessons,
} from "../../common/helpers/helpers.ts";
import LandingHero from "./modules/LandingHero/LandingHero.tsx";
import { t } from "i18next";
import About from "./modules/About/About.tsx";
import CourseProgram from "./modules/CourseProgram/CourseProgram.tsx";
import LessonsProgram from "./modules/LessonsProgram/LessonsProgram.tsx";
import Professors from "./modules/Professors/Professors.tsx";
import Offer from "./modules/Offer/Offer.tsx";
import { Trans } from "react-i18next";
import ArrowButton from "../../components/ui/ArrowButton/ArrowButton.tsx";
import { useDispatch, useSelector } from "react-redux";
import { AppDispatchType, AppRootStateType } from "../../store/store.ts";
import { Path } from "../../routes/routes.ts";
import {
  BASE_URL,
  PAGE_SOURCES,
} from "../../common/helpers/commonConstants.ts";
import { setLanguage } from "../../store/slices/userSlice.ts";
import ProductsSection from "../../components/ProductsSection/ProductsSection.tsx";
import FormattedAuthorsDesc from "../../common/helpers/FormattedAuthorsDesc.tsx";
import PrettyButton from "../../components/ui/PrettyButton/PrettyButton.tsx";
import BackButton from "../../components/ui/BackButton/BackButton.tsx";
import Faq from "./modules/Faq/Faq.tsx";
import { getCourses } from "../../store/actions/userActions.ts";
import VideoSection from "./modules/VideoSection/VideoSection.tsx";
import {
  initLowPricePixel,
  trackLowPricePageView,
  trackPageView,
} from "../../common/helpers/facebookPixel.ts";
import { setPaymentData } from "../../store/slices/paymentSlice.ts";
import { usePaymentPageHandler } from "../../common/hooks/usePaymentPageHandler.ts";
import { LanguagesType } from "../../components/ui/LangLogo/LangLogo.tsx";
import { CartItemKind } from "../../api/cartApi/types.ts";

const Landing = () => {
  const { openPaymentModal } = usePaymentPageHandler();
  const [landing, setLanding] = useState<any | null>(null);
  const [firstLesson, setFirstLesson] = useState<any | null>(null);
  const [loading, setLoading] = useState(true);
  const { landingPath } = useParams();
  const formattedAuthorsDesc = (
    <FormattedAuthorsDesc authors={landing?.authors} />
  );
  const navigate = useNavigate();
  const location = useLocation();
  const dispatch = useDispatch<AppDispatchType>();
  const { role, isLogged, courses } = useSelector(
    (state: AppRootStateType) => state.user,
  );
  const isPromotionLanding =
    location.pathname.includes(Path.landing) &&
    !location.pathname.includes(Path.landingClient);

  const isFromFacebook = useMemo(() => {
    const searchParams = new URLSearchParams(location.search);
    return searchParams.has("fbclid") || isPromotionLanding;
  }, [location.search]);
  const isAdmin = role === "admin";
  const basePath = getBasePath(location.pathname);
  // const isFromLocalhost = window.location.origin.includes("localhost")

  const isVideo = basePath === Path.videoLanding;
  const isClient =
    basePath === Path.landingClient || basePath === Path.freeLandingClient;
  const isFree =
    basePath === Path.freeLanding || basePath === Path.freeLandingClient;
  const isWebinar = basePath === Path.webinarLanding;

  useEffect(() => {
    if (isLogged && isFree && !isAdmin) {
      dispatch(getCourses());
    }
  }, [isLogged]);

  useEffect(() => {
    if (courses.length > 0 && isFree && !isAdmin) {
      navigate(
        isClient
          ? `/${Path.landingClient}/${landingPath}`
          : `${Path.landing}/${landingPath}`,
      );
    }
  }, [courses]);

  useEffect(() => {
    if (isFromFacebook) {
      trackFacebookAd();
    }
    fetchLandingData();
  }, [landingPath]);

  const fetchLandingData = async () => {
    setLoading(true);
    try {
      const res = await mainApi.getLanding(landingPath);
      setLanding({
        ...res.data,
        lessons_info: normalizeLessons(res.data.lessons_info),
      });
      dispatch(setLanguage(res.data.language));
      mainApi.trackLandingVisit(res.data.id, isPromotionLanding);
      const {
        old_price,
        new_price,
        language,
        course_ids,
        id,
        preview_photo,
        landing_name,
        authors,
        lessons_count,
      } = res.data;

      const newPrice = !isWebinar ? new_price : 1;
      const oldPrice = !isWebinar ? old_price : 1;

      dispatch(
        setPaymentData({
          data: {
            course_ids,
            landing_ids: [id],
            book_ids: [],
            book_landing_ids: [],
            price_cents: !isWebinar ? newPrice * 100 : 100,
            new_price: newPrice,
            old_price: oldPrice,
            from_ad: isPromotionLanding,
            region: language as LanguagesType,
            source: isWebinar
              ? PAGE_SOURCES.webinarLanding
              : isVideo
                ? PAGE_SOURCES.videoLanding
                : undefined,
          },
          render: {
            new_price: newPrice,
            old_price: oldPrice,
            items: [
              {
                item_type: "LANDING" as CartItemKind,
                data: {
                  id,
                  authors,
                  landing_name: !isWebinar
                    ? landing_name
                    : normalizeLessons(res.data.lessons_info)[0].name,
                  page_name: landingPath as string,
                  new_price: newPrice,
                  old_price: oldPrice,
                  course_ids: [id],
                  lessons_count,
                  preview_photo,
                },
              },
            ],
          },
        }),
      );
      setLoading(false);
    } catch (error) {
      console.error(error);
      setLoading(false);
    }
  };

  const trackFacebookAd = () => {
<<<<<<< HEAD
    mainApi.trackFacebookAd(landingPath!);
=======
    mainApi.trackFacebookAd(landingPath!, getFbc(), getFbp());
>>>>>>> 33b18fed
    trackPageView();
  };

  const handleNavigateToPayment = (isButtonFree: boolean) => {
    if (landing) {
      openPaymentModal(
        landing.page_name,
        getPaymentType(isButtonFree, undefined, isWebinar),
      );
    }
  };

  const renderBuyButton = (variant: "full" | "default") => {
    if (!isFree) {
      return (
        <ArrowButton onClick={() => handleNavigateToPayment(false)}>
          <Trans
            i18nKey={
              variant === "default" ? "landing.buyFor" : "landing.buyForFull"
            }
            values={{
              ...getPricesData(landing, isWebinar),
            }}
            components={{
              1: <span className="crossed-15" />,
              2: <span className="highlight" />,
            }}
          />
        </ArrowButton>
      );
    } else {
      return (
        <div className={s.buy_and_free_btns}>
          <ArrowButton onClick={() => handleNavigateToPayment(false)}>
            <Trans
              i18nKey={
                variant === "default" ? "landing.buyFor" : "landing.buyForFull"
              }
              values={{
                ...getPricesData(landing, isWebinar),
              }}
              components={{
                1: <span className="crossed-15" />,
                2: <span className="highlight" />,
              }}
            />
          </ArrowButton>
          <span className={s.or}>
            <Trans i18nKey={"or"} />
          </span>
          <PrettyButton
            className={s.free_btn}
            variant={"primary"}
            onClick={() => handleNavigateToPayment(true)}
            text={"freeCourse.tryFirstLesson"}
          />
        </div>
      );
    }
  };

  useEffect(() => {
    if (landing) {
      setFirstLesson(landing?.lessons_info[0]);

      const price = Number(landing?.new_price);
      if (price < 2 || isWebinar) {
        initLowPricePixel();
        trackLowPricePageView();
      }
    }
  }, [landing]);

  const heroData = {
    landing_name: !isWebinar ? landing?.landing_name : firstLesson?.name,
    authors: formattedAuthorsDesc,
    photo: !isWebinar ? landing?.preview_photo || null : firstLesson?.preview,
    renderBuyButton: renderBuyButton("default"),
    isWebinar: isWebinar,
  };

  const aboutData = {
    lessonsCount: landing?.lessons_count
      ? landing.lessons_count
      : `0 ${t("landing.lessons", { count: landing?.lessons_count })}`,
    professorsCount: `${landing?.authors.length} ${t("landing.professors", { count: landing?.authors.length })}`,
    discount: t("landing.discount", {
      count: calculateDiscount(landing?.old_price, landing?.new_price),
    }),
    savings: `$${landing?.old_price - landing?.new_price} ${t("landing.savings")}`,
    access: t("landing.access"),
    duration: `${t("landing.duration")} ${landing?.duration ? landing?.duration : "0"}`,
  };

  const aboutDataWebinar = {
    discount: t("landing.discount", {
      count: calculateDiscount(49, 1),
    }),
    access: t("landing.access"),
    duration: `${t("landing.duration")} ${firstLesson?.duration ? firstLesson?.duration : "0"}`,
  };

  const courseProgramData = {
    name: landing?.landing_name,
    lessonsCount: landing?.lessons_count
      ? keepFirstTwoWithInsert(landing?.lessons_count)
      : `0 ${t("landing.onlineLessons")}`,
    program: landing?.course_program,
    lessons_names: landing?.lessons_info.map((lesson: any) => lesson.name),
    renderBuyButton: renderBuyButton("default"),
    ...getPricesData(landing, isWebinar),
  };

  const lessonsProgramData = {
    lessons: !isWebinar
      ? landing?.lessons_info
      : landing?.lessons_info.slice(0, 1),
    renderBuyButton: renderBuyButton(isWebinar ? "default" : "full"),
    isWebinar: isWebinar,
  };

  const offerData = {
    landing_name: !isWebinar ? landing?.landing_name : firstLesson?.name,
    authors: formattedAuthorsDesc,
    renderBuyButton: renderBuyButton("default"),
    isWebinar: isWebinar,
  };

  const videoSectionData = {
    lessons: landing?.lessons_info,
    renderBuyButton: renderBuyButton("default"),
    about: aboutData,
    course_program: landing?.course_program,
    landing_name: landing?.landing_name,
    authors: landing?.authors,
    handleNavigateToPayment: () => handleNavigateToPayment(false),
    ...getPricesData(landing, isWebinar),
  };

  return (
    <>
      <div className={s.landing_top}>
        {isClient && <BackButton />}
        {isAdmin && isClient && (
          <div className={s.admin_btns}>
            <PrettyButton
              variant="primary"
              text={"admin.landings.edit"}
              onClick={() => navigate(`${Path.landingDetail}/${landing.id}`)}
            />
            <a
              href={`${BASE_URL}${Path.landing}/${landingPath}`}
              target="_blank"
              rel="noopener noreferrer"
            >
              <PrettyButton variant="default" text={"promo link"} />
            </a>
            <a
              href={`${BASE_URL}/${Path.videoLanding}/${landingPath}`}
              target="_blank"
              rel="noopener noreferrer"
            >
              <PrettyButton variant="default" text={"video link"} />
            </a>
            <a
              href={`${BASE_URL}/${Path.freeLanding}/${landingPath}`}
              target="_blank"
              rel="noopener noreferrer"
            >
              <PrettyButton variant="default" text={"promo free link"} />
            </a>
            <a
              href={`${BASE_URL}/${Path.webinarLanding}/${landingPath}`}
              target="_blank"
              rel="noopener noreferrer"
            >
              <PrettyButton variant="default" text={"webinar link"} />
            </a>
          </div>
        )}
      </div>
      <div lang={landing?.language.toLowerCase()} className={s.landing}>
        {!isVideo ? (
          <>
            <LandingHero data={heroData} loading={loading} />
            {!loading && (
              <>
                <About data={isWebinar ? aboutDataWebinar : aboutData} />
                {!isWebinar && <CourseProgram data={courseProgramData} />}
                <LessonsProgram data={lessonsProgramData} />
                <Professors data={landing?.authors} />
                <Offer data={offerData} />
              </>
            )}
          </>
        ) : (
          <>{!loading && <VideoSection data={videoSectionData} />}</>
        )}
        {!loading && (
          <>
            <Faq type={"course"} />
            <ProductsSection
              cardType={"course"}
              productCardFlags={{
                isFree: isFree,
                isOffer: true,
                isClient: isClient,
                isVideo: isVideo,
              }}
              showSort={true}
              sectionTitle={"similarCourses"}
              pageSize={4}
            />
          </>
        )}
      </div>
    </>
  );
};

export default Landing;<|MERGE_RESOLUTION|>--- conflicted
+++ resolved
@@ -178,11 +178,7 @@
   };
 
   const trackFacebookAd = () => {
-<<<<<<< HEAD
-    mainApi.trackFacebookAd(landingPath!);
-=======
     mainApi.trackFacebookAd(landingPath!, getFbc(), getFbp());
->>>>>>> 33b18fed
     trackPageView();
   };
 
