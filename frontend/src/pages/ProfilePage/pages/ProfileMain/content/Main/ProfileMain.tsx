import { useDispatch, useSelector } from "react-redux";
import { useNavigate, useSearchParams } from "react-router-dom";
import s from "./ProfileMain.module.scss";
import BackButton from "../../../../../../components/ui/BackButton/BackButton.tsx";
import { useEffect, useState } from "react";
import {
  AppDispatchType,
  AppRootStateType,
} from "../../../../../../store/store.ts";
import {
  LogoutIcon,
  Mail,
  Support,
  User,
} from "../../../../../../assets/icons";
import { Trans } from "react-i18next";
import MyCourses from "../../../../modules/MyCourses/MyCourses.tsx";
import ModalWrapper from "../../../../../../components/Modals/ModalWrapper/ModalWrapper.tsx";
import ResetPasswordModal from "../../../../../../components/Modals/ResetPasswordModal.tsx";
import { Path } from "../../../../../../routes/routes.ts";
import {
  getCourses,
  logoutAsync,
} from "../../../../../../store/actions/userActions.ts";
import ReferralSection from "../../ReferralSection/ReferralSection.tsx";
import { clearCart } from "../../../../../../store/slices/cartSlice.ts";
import Tabs from "../../../../../../components/ui/Tabs/Tabs.tsx";
import PurchaseHistory from "../PurchaseHistory/PurchaseHistory.tsx";
import { useScreenWidth } from "../../../../../../common/hooks/useScreenWidth.ts";
import PrettyButton from "../../../../../../components/ui/PrettyButton/PrettyButton.tsx";

const QUERY_KEY = "content";

const ProfileMain = () => {
  const dispatch = useDispatch<AppDispatchType>();
  const navigate = useNavigate();
  const courses = useSelector((state: AppRootStateType) => state.user.courses);
  const [showResetPasswordModal, setShowResetPasswordModal] = useState(false);
  const email = useSelector((state: AppRootStateType) => state.user.email);
  const [searchParams] = useSearchParams();
  const tabFromParams = searchParams.get(QUERY_KEY);
  const screenWidth = useScreenWidth();

  useEffect(() => {
    dispatch(getCourses());
  }, []);

  const handleLogout = () => {
    dispatch(logoutAsync());
    dispatch(clearCart());
    setTimeout(() => {
      navigate(Path.main);
    }, 0);
  };

  const handleModalClose = () => {
    setShowResetPasswordModal(false);
  };

  const profilePageContent = [
    {
      name: "profile.main",
      value: "profile_main",
      component: (
        <>
          <div className={s.page_header}>
            <div className={s.user_info}>
              <div className={s.left}>
                <div className={s.user_top}>
                  <User className={s.user_icon} />
                  <div className={s.user_items}>
                    <div>
                      <div className={s.mail}>
                        <Mail />
                        <Trans i18nKey="mail" />:{" "}
                      </div>
                      {email}
                    </div>
                    <div>
                      <div className={s.support}>
                        <Support />
                        <Trans i18nKey="support" />:{" "}
                      </div>
                      <a
                        className={s.mail_link}
                        href="mailto:info.dis.org@gmail.com"
                      >
                        info.dis.org@gmail.com
                      </a>
                    </div>
                  </div>
                </div>
                <div className={s.profile_buttons}>
                  <button onClick={handleLogout} className={s.logout_btn}>
                    <LogoutIcon />
                    <Trans i18nKey="logout" />
                  </button>
                  <PrettyButton
                    className={s.reset_pass_btn}
                    variant="danger"
                    onClick={() => setShowResetPasswordModal(true)}
                    text={"resetPassword"}
                  />
                </div>
              </div>
              <ReferralSection />
            </div>
          </div>
          <MyCourses courses={courses} />
        </>
      ),
    },
    {
      name: "profile.yourCourses",
      value: "your_courses",
      component: <MyCourses courses={courses} />,
    },
    {
      name: "profile.purchaseHistory.purchases",
      value: "purchase_history",
      component: <PurchaseHistory />,
    },
  ];

<<<<<<< HEAD
  const activeTab = profilePageContent.find(
    (tab) => tab.value === tabFromParams
  );
=======
  const activeTab =
    profilePageContent.find((tab) => tab.value === tabFromParams) ??
    profilePageContent.find((tab) => tab.value === "profile_main");
>>>>>>> 8f7486be

  return (
    <>
      <div className={s.back_btn_tabs_container}>
        {screenWidth > 576 && <BackButton />}

        <Tabs
          queryKey={QUERY_KEY}
          mainTab={"profile_main"}
          tabs={profilePageContent}
        />
      </div>

      <div className={s.profile_page_content}>{activeTab?.component}</div>

      {showResetPasswordModal && (
        <ModalWrapper
          title={"resetPassword"}
          cutoutPosition={"none"}
          isOpen={showResetPasswordModal}
          onClose={handleModalClose}
        >
          <ResetPasswordModal handleClose={handleModalClose} />
        </ModalWrapper>
      )}
    </>
  );
};

export default ProfileMain;<|MERGE_RESOLUTION|>--- conflicted
+++ resolved
@@ -122,15 +122,9 @@
     },
   ];
 
-<<<<<<< HEAD
-  const activeTab = profilePageContent.find(
-    (tab) => tab.value === tabFromParams
-  );
-=======
   const activeTab =
     profilePageContent.find((tab) => tab.value === tabFromParams) ??
     profilePageContent.find((tab) => tab.value === "profile_main");
->>>>>>> 8f7486be
 
   return (
     <>
