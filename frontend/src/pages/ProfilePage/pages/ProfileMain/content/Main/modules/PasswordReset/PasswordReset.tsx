import s from "./PasswordReset.module.scss";
import { Trans } from "react-i18next";
import Form from "../../../../../../../../components/Modals/modules/Form/Form.tsx";
import { t } from "i18next";
import Button from "../../../../../../../../components/ui/Button/Button.tsx";
import { userApi } from "../../../../../../../../api/userApi/userApi.ts";
import { useSelector } from "react-redux";
import { AppRootStateType } from "../../../../../../../../store/store.ts";
import { resetPasswordSchema } from "../../../../../../../../common/schemas/resetPasswordSchema.ts";
import { ResetPasswordType } from "../../../../../../../../api/userApi/types.ts";
import { joiResolver } from "@hookform/resolvers/joi";
import { useForm } from "react-hook-form";
import { Alert } from "../../../../../../../../components/ui/Alert/Alert.tsx";
import {
  AlertCirceIcon,
  CheckMark,
} from "../../../../../../../../assets/icons";
import PasswordInput from "../../../../../../../../components/ui/Inputs/PasswordInput/PasswordInput.tsx";
import { useState } from "react";

const PasswordReset = () => {
  const { id } = useSelector((state: AppRootStateType) => state.user);
  const language = useSelector(
    (state: AppRootStateType) => state.user.language,
  );
  const {
    register,
    handleSubmit,
    formState: { errors },
  } = useForm<ResetPasswordType>({
    resolver: joiResolver(resetPasswordSchema),
    mode: "onSubmit",
  });
  const [loading, setLoading] = useState<boolean>(false);

  const handleResetPassword = async (newPassword: any) => {
    if (id) {
      try {
        setLoading(true);
        await userApi.resetPassword(newPassword, id);
        Alert(t("passwordChanged"), <CheckMark />);
      } catch {
        setLoading(false);
        Alert(t("error.errorChangingPassword"), <AlertCirceIcon />);
      } finally {
        setLoading(false);
      }
    }
  };

  return (
    <Form handleSubmit={handleSubmit(handleResetPassword)}>
      <div className={s.password_reset}>
        <label lang={language.toLowerCase()} htmlFor="new-password">
          <Trans i18nKey="passwordResetLabel" />
        </label>
        <div className={s.reset_input}>
          <PasswordInput
            id="new-password"
            placeholder={t("newPassword")}
            {...register("password")}
            error={errors.password?.message}
            {...{ variant: "admin" }}
          />
<<<<<<< HEAD
        </div>
        <Button
          text="reset"
          type="submit"
          loading={loading}
          disabled={loading}
          className={s.reset_btn}
        />
=======

          <div className={s.reset_button}>
            <Button
              text="reset"
              type="submit"
              variant="filled"
              loading={loading}
              disabled={loading}
            />
          </div>
        </div>
>>>>>>> 0131329e
      </div>
    </Form>
  );
};

export default PasswordReset;<|MERGE_RESOLUTION|>--- conflicted
+++ resolved
@@ -62,7 +62,6 @@
             error={errors.password?.message}
             {...{ variant: "admin" }}
           />
-<<<<<<< HEAD
         </div>
         <Button
           text="reset"
@@ -71,19 +70,6 @@
           disabled={loading}
           className={s.reset_btn}
         />
-=======
-
-          <div className={s.reset_button}>
-            <Button
-              text="reset"
-              type="submit"
-              variant="filled"
-              loading={loading}
-              disabled={loading}
-            />
-          </div>
-        </div>
->>>>>>> 0131329e
       </div>
     </Form>
   );
