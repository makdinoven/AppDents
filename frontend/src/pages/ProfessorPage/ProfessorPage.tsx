import s from "./ProfessorPage.module.scss";
import BackButton from "../../components/ui/BackButton/BackButton.tsx";
import { useParams, useSearchParams } from "react-router-dom";
import { useDispatch } from "react-redux";
import { useEffect, useState } from "react";
import { mainApi } from "../../api/mainApi/mainApi.ts";
import CardsList from "../../components/CommonComponents/CoursesSection/CardsList/CardsList.tsx";
import SectionHeader from "../../components/ui/SectionHeader/SectionHeader.tsx";
import CoursesSection from "../../components/CommonComponents/CoursesSection/CoursesSection.tsx";
import { Trans } from "react-i18next";
import ArrowButton from "../../components/ui/ArrowButton/ArrowButton.tsx";
import { Clock } from "../../assets/icons/index.ts";
import { useScreenWidth } from "../../common/hooks/useScreenWidth.ts";
import ExpandableText from "../../components/ui/ExpandableText/ExpandableText.tsx";
<<<<<<< HEAD
import ProfessorPageSkeleton from "../../components/ui/Skeletons/ProfessorPageSkeleton/ProfessorPageSkeleton.tsx";
=======
import { setPaymentData } from "../../store/slices/paymentSlice.ts";
import { AppDispatchType } from "../../store/store.ts";
import {
  PAGE_SOURCES,
  PAYMENT_PAGE_KEY,
} from "../../common/helpers/commonConstants.ts";
import { usePaymentPageHandler } from "../../common/hooks/usePaymentPageHandler.ts";
>>>>>>> 8f7486be

const ProfessorPage = () => {
  const { openPaymentModal } = usePaymentPageHandler();
  const dispatch = useDispatch<AppDispatchType>();
  const [localPaymentData, setLocalPaymentData] = useState<any>(null);
  const [searchParams] = useSearchParams();
  const { professorId } = useParams();
  const [professor, setProfessor] = useState<any>(null);
  const [loading, setLoading] = useState(false);
  const screenWidth = useScreenWidth();

  useEffect(() => {
    fetchProfessorData();
  }, [professorId]);

  useEffect(() => {
    if (professor) {
      const paymentData = {
        landingIds: professor?.landings.map(
          (landing: { id: number }) => landing.id,
        ),
        courseIds: professor?.course_ids,
        priceCents: professor?.total_new_price * 100,
        newPrice: professor?.total_new_price,
        oldPrice: professor?.total_old_price,
        source: PAGE_SOURCES.professor,
        fromAd: false,
        courses: professor?.landings.map(
          (item: {
            landing_name: string;
            new_price: number;
            old_price: number;
            lessons_count: string;
            main_image: string;
          }) => ({
            name: item.landing_name,
            newPrice: item.new_price,
            oldPrice: item.old_price,
            lessonsCount: item.lessons_count,
            img: item.main_image,
          }),
        ),
      };
      setLocalPaymentData(paymentData);
    }
  }, [professor]);

  useEffect(() => {
    if (localPaymentData && !searchParams.get(PAYMENT_PAGE_KEY)) {
      dispatch(setPaymentData(localPaymentData));
    }
  }, [localPaymentData]);

  const fetchProfessorData = async () => {
    setLoading(true);
    try {
      const res = await mainApi.getProfessorDetail(Number(professorId));
      setProfessor(res.data);
      setLoading(false);
    } catch (error) {
      console.error(error);
    }
  };

  const handleOpenModal = () => {
    dispatch(setPaymentData(localPaymentData));
    openPaymentModal();
  };

  const renderBuySection = () => {
    return (
      <section className={s.buy_section}>
        <div className={s.professor_access}>
          <Clock />
          <p>
            <Trans i18nKey="professor.accessToAllCourses" />
          </p>
        </div>
        <p className={s.buy_section_desc}>
          <Trans
            i18nKey="professor.youCanBuyAllCourses"
            values={{
              new_price: professor.total_new_price,
              old_price: professor.total_old_price,
            }}
            components={{
              1: <span className="highlight" />,
              2: <span className="crossed" />,
            }}
          />
        </p>
        <ArrowButton onClick={handleOpenModal}>
          <Trans
            i18nKey={"professor.getAllCourses"}
            values={{
              new_price: professor.total_new_price,
            }}
            components={{
              1: <span className="highlight" />,
            }}
          />
        </ArrowButton>
      </section>
    );
  };

  return (
    <>
      <BackButton />

      <div className={s.professor_page}>
        {loading || !professor ? (
          <ProfessorPageSkeleton />
        ) : (
          <>
            <section className={s.professor_hero}>
              {screenWidth < 577 && (
                <h1 className={s.professor_name}>{professor.name}</h1>
              )}
              <div className={s.professor_info}>
                {screenWidth > 577 && (
                  <h1 className={s.professor_name}>{professor.name}</h1>
                )}
                <ExpandableText
                  lines={screenWidth > 577 ? 10 : 3}
                  textClassName={s.professor_description}
                  text={professor.description}
                  color={"primary"}
                />
              </div>
              {professor.photo && (
                <div className={s.card_wrapper}>
                  <div className={s.card}>
                    <div className={s.card_header}></div>
                    <div className={s.card_body}>
                      <div className={s.photo}>
                        <img src={professor.photo} alt="Professor image" />
                      </div>
                    </div>
                    <div className={s.card_bottom}></div>
                  </div>
                </div>
              )}
            </section>
            {renderBuySection()}
          </>
        )}
        {professor && (
          <>
            <div className={s.professor_cards}>
              <SectionHeader name={"professor.professorsCourses"} />
              <CardsList
                isClient={true}
                filter={"all"}
                loading={false}
                cards={professor.landings}
                showSeeMore={false}
                showEndOfList={false}
              />
            </div>
            {renderBuySection()}
            <CoursesSection
              isOffer={true}
              showSort={true}
              sectionTitle={"other.otherCourses"}
              pageSize={6}
            />
<<<<<<< HEAD
          </>
        )}
      </div>
      {isModalOpen && (
        <ModalWrapper
          variant="dark"
          title={"yourOrder"}
          cutoutPosition="none"
          isOpen={isModalOpen}
          onClose={handleCloseModal}
        >
          <PaymentModal
            paymentData={paymentData}
            handleCloseModal={handleCloseModal}
          />
        </ModalWrapper>
=======
          </div>
          {renderBuySection()}
          <CoursesSection
            isOffer={true}
            showSort={true}
            sectionTitle={"other.otherCourses"}
            pageSize={6}
          />
        </div>
>>>>>>> 8f7486be
      )}
    </>
  );
};

export default ProfessorPage;<|MERGE_RESOLUTION|>--- conflicted
+++ resolved
@@ -12,9 +12,7 @@
 import { Clock } from "../../assets/icons/index.ts";
 import { useScreenWidth } from "../../common/hooks/useScreenWidth.ts";
 import ExpandableText from "../../components/ui/ExpandableText/ExpandableText.tsx";
-<<<<<<< HEAD
 import ProfessorPageSkeleton from "../../components/ui/Skeletons/ProfessorPageSkeleton/ProfessorPageSkeleton.tsx";
-=======
 import { setPaymentData } from "../../store/slices/paymentSlice.ts";
 import { AppDispatchType } from "../../store/store.ts";
 import {
@@ -22,7 +20,6 @@
   PAYMENT_PAGE_KEY,
 } from "../../common/helpers/commonConstants.ts";
 import { usePaymentPageHandler } from "../../common/hooks/usePaymentPageHandler.ts";
->>>>>>> 8f7486be
 
 const ProfessorPage = () => {
   const { openPaymentModal } = usePaymentPageHandler();
@@ -42,7 +39,7 @@
     if (professor) {
       const paymentData = {
         landingIds: professor?.landings.map(
-          (landing: { id: number }) => landing.id,
+          (landing: { id: number }) => landing.id
         ),
         courseIds: professor?.course_ids,
         priceCents: professor?.total_new_price * 100,
@@ -63,7 +60,7 @@
             oldPrice: item.old_price,
             lessonsCount: item.lessons_count,
             img: item.main_image,
-          }),
+          })
         ),
       };
       setLocalPaymentData(paymentData);
@@ -190,35 +187,9 @@
               sectionTitle={"other.otherCourses"}
               pageSize={6}
             />
-<<<<<<< HEAD
           </>
         )}
       </div>
-      {isModalOpen && (
-        <ModalWrapper
-          variant="dark"
-          title={"yourOrder"}
-          cutoutPosition="none"
-          isOpen={isModalOpen}
-          onClose={handleCloseModal}
-        >
-          <PaymentModal
-            paymentData={paymentData}
-            handleCloseModal={handleCloseModal}
-          />
-        </ModalWrapper>
-=======
-          </div>
-          {renderBuySection()}
-          <CoursesSection
-            isOffer={true}
-            showSort={true}
-            sectionTitle={"other.otherCourses"}
-            pageSize={6}
-          />
-        </div>
->>>>>>> 8f7486be
-      )}
     </>
   );
 };
