--- conflicted
+++ resolved
@@ -10,15 +10,7 @@
 import CoursesSection from "../../components/CommonComponents/CoursesSection/CoursesSection.tsx";
 import { Trans } from "react-i18next";
 import ArrowButton from "../../components/ui/ArrowButton/ArrowButton.tsx";
-<<<<<<< HEAD
-import Clock from "../../assets/Icons/Clock.tsx";
-=======
-import { Clock } from "../../assets/icons/index.ts";
-import ModalWrapper from "../../components/Modals/ModalWrapper/ModalWrapper.tsx";
-import PaymentModal from "../../components/Modals/PaymentModal/PaymentModal.tsx";
-import { BASE_URL } from "../../common/helpers/commonConstants.ts";
-import { Path } from "../../routes/routes.ts";
->>>>>>> b9f15902
+import Clock from "../../assets/icons/Clock.tsx";
 import { useScreenWidth } from "../../common/hooks/useScreenWidth.ts";
 import ExpandableText from "../../components/ui/ExpandableText/ExpandableText.tsx";
 import {
@@ -81,37 +73,6 @@
     }
   };
 
-<<<<<<< HEAD
-=======
-  const paymentData = {
-    landing_ids: professor?.landings.map(
-      (landing: { id: number }) => landing.id
-    ),
-    course_ids: professor?.course_ids,
-    price_cents: professor?.total_new_price * 100,
-    total_new_price: professor?.total_new_price,
-    total_old_price: professor?.total_old_price,
-    region: language,
-    success_url: `${BASE_URL}${Path.successPayment}`,
-    cancel_url: currentUrl,
-    courses: professor?.landings.map(
-      (item: {
-        landing_name: string;
-        new_price: number;
-        old_price: number;
-      }) => ({
-        name: item.landing_name,
-        new_price: item.new_price,
-        old_price: item.old_price,
-      })
-    ),
-  };
-
-  const handleCloseModal = () => {
-    setIsModalOpen(false);
-  };
-
->>>>>>> b9f15902
   const renderBuySection = () => {
     return (
       <section className={s.buy_section}>
