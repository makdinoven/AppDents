import { useEffect, useState } from "react";
import s from "../Analytics.module.scss";
import DateRangeFilter from "../../../../../components/ui/DateRangeFilter/DateRangeFilter.tsx";
import { adminApi } from "../../../../../api/adminApi/adminApi.ts";
import Loader from "../../../../../components/ui/Loader/Loader.tsx";
import Table from "../../../../../components/ui/Table/Table.tsx";
import PurchasesSourceChart from "../Charts/PurchasesSourceChart.tsx";
import MultiSelect from "../../../../../components/CommonComponents/MultiSelect/MultiSelect.tsx";
import { PAYMENT_SOURCES_OPTIONS } from "../../../../../common/helpers/commonConstants.ts";
import SwitchButtons from "../../../../../components/ui/SwitchButtons/SwitchButtons.tsx";
import { useDateRangeFilter } from "../../../../../common/hooks/useDateRangeFilter.ts";

const AnalyticsPurchases = () => {
  const [data, setData] = useState<any>(null);
  const [chartData, setChartData] = useState<any>(null);
  const [loading, setLoading] = useState(true);
  const [chartMode, setChartMode] = useState<"count" | "amount">("count");
  const [chartSource, setChartSource] = useState<any>(null);
  const {
    dateRange,
    handleStartDateChange,
    handleEndDateChange,
    selectedPreset,
    setPreset,
  } = useDateRangeFilter("today");

  const fetchData = async () => {
    setLoading(true);
    const params: { start_date?: string; end_date?: string } = {
      start_date: dateRange.startDate,
      end_date: dateRange.endDate,
    };
    try {
      const res = await adminApi.getPurchases(params);
      setData({
        items: res.data.items,
        total: res.data.total,
        total_amount: res.data.total_amount,
      });
      setLoading(false);
    } catch (err) {
      console.error(err);
    }
  };

  const fetchChartData = async () => {
    const params = {
      start_date: dateRange.startDate,
      end_date: dateRange.endDate,
      mode: chartMode,
      ...(chartSource && chartSource !== "ALL" ? { source: chartSource } : {}),
    };
    try {
      const res = await adminApi.getPurchasesSourceChart(params);
      setChartData(res.data.data);
    } catch (err) {
      console.error(err);
    }
  };

  useEffect(() => {
    fetchData();
  }, [dateRange]);

  useEffect(() => {
    fetchChartData();
  }, [dateRange, chartMode, chartSource]);

  return (
    <>
      <div className={s.analytics_options}>
        <DateRangeFilter
          startDate={dateRange.startDate}
          endDate={dateRange.endDate}
          onEndDateChange={handleEndDateChange}
          onStartDateChange={handleStartDateChange}
          selectedPreset={selectedPreset}
          setPreset={setPreset}
        />
        {data && (
          <>
            <p>
              Total:
              <span className={"highlight_blue_bold"}>{data.total}</span>
            </p>
            <p>
              Amount:
              <span className={"highlight_blue_bold"}>{data.total_amount}</span>
            </p>
          </>
        )}
      </div>

      {!data && loading ? (
        <Loader />
      ) : (
        <>
          <div className={s.two_items}>
            <MultiSelect
              id={"src_select"}
              options={PAYMENT_SOURCES_OPTIONS}
              placeholder={"Select source"}
              isMultiple={false}
              selectedValue={chartSource}
              onChange={({ value }) => setChartSource(value as string)}
              valueKey={"value"}
              labelKey={"value"}
            />
            <SwitchButtons
              buttonsArr={["count", "amount"]}
              activeValue={chartMode}
              handleClick={(val) => setChartMode(val)}
            />
          </div>
<<<<<<< HEAD
          {chartData && (
            <PurchasesSourceChart data={chartData} type={chartMode} />
          )}
=======
          <PurchasesSourceChart
            loading={loading}
            data={chartData}
            type={chartMode}
          />
>>>>>>> ecf7c2ba
          <Table
            loading={loading}
            data={data.items}
            columnLabels={{
              email: "Email",
              amount: "Amount",
              source: "Source",
              from_ad: "Ad",
              paid_at: "Payment date",
            }}
          />
        </>
      )}
    </>
  );
};

export default AnalyticsPurchases;<|MERGE_RESOLUTION|>--- conflicted
+++ resolved
@@ -112,17 +112,11 @@
               handleClick={(val) => setChartMode(val)}
             />
           </div>
-<<<<<<< HEAD
-          {chartData && (
-            <PurchasesSourceChart data={chartData} type={chartMode} />
-          )}
-=======
           <PurchasesSourceChart
             loading={loading}
             data={chartData}
             type={chartMode}
           />
->>>>>>> ecf7c2ba
           <Table
             loading={loading}
             data={data.items}
