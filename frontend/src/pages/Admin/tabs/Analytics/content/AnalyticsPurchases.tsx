--- conflicted
+++ resolved
@@ -112,17 +112,11 @@
               handleClick={(val) => setChartMode(val)}
             />
           </div>
-<<<<<<< HEAD
-          {chartData && (
-            <PurchasesSourceChart data={chartData} type={chartMode} />
-          )}
-=======
           <PurchasesSourceChart
             loading={loading}
             data={chartData}
             type={chartMode}
           />
->>>>>>> eba55713
           <Table
             loading={loading}
             data={data.items}
