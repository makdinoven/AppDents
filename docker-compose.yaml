--- conflicted
+++ resolved
@@ -40,24 +40,11 @@
   frontend:
     build:
       context: ./frontend
-<<<<<<< HEAD
-      dockerfile: ./Dockerfile
-    volumes:
-      - ./frontend:/frontend
-    working_dir: /frontend
-    command: sh -c "npm install --legacy-peer-deps && npm run dev"
-    ports:
-      - "5173:3002"
-    environment:
-      - CHOKIDAR_USEPOLLING=true
-    restart: always
-=======
       dockerfile: Dockerfile
     container_name: frontend_prod
     restart: always
     ports:
       - "3002:80"   # Прокидываем порт 80 контейнера на 3002 хоста
->>>>>>> cade8b69
     networks:
       - prod
 
